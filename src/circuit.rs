use crate::gates::{Gate, GateType};
use itertools::Itertools;
use rayon::prelude::*;
use std::{
    collections::{hash_map::Entry, HashMap, HashSet},
    sync::{Arc, RwLock},
    vec,
};
use termion::color;
use tfhe::{
    boolean::ciphertext::Ciphertext as CtxtBool,
    boolean::prelude::*,
    integer::{
        wopbs::WopbsKey as WopbsKeyInt, ClientKey as ClientKeyInt, ServerKey as ServerKeyInt,
    },
    prelude::*,
    set_server_key,
    shortint::{
        ciphertext::Ciphertext as CtxtShortInt, wopbs::WopbsKey as WopbsKeyShortInt,
        ClientKey as ClientKeyShortInt, ServerKey as ServerKeyShortInt,
    },
    unset_server_key, FheUint128, FheUint16, FheUint32, FheUint64, FheUint8,
};

use crate::{FheType, PtxtType};

pub trait EvalCircuit<C> {
    fn encrypt_inputs(
        &mut self,
        wire_set: &HashSet<String>,
        input_wire_map: &HashMap<String, PtxtType>,
    ) -> HashMap<String, C>;

    fn evaluate_encrypted(
        &mut self,
        enc_wire_map: &HashMap<String, C>,
        current_cycle: usize,
        ptxt_type: &str,
    ) -> HashMap<String, C>;

    fn decrypt_outputs(
        &self,
        enc_wire_map: &HashMap<String, C>,
        verbose: bool,
    ) -> HashMap<String, PtxtType>;
}

pub struct Circuit<'a> {
    gates: HashSet<Gate>,
    input_wires: &'a Vec<String>,
    output_wires: &'a Vec<String>,
    dff_outputs: &'a Vec<String>,
    ordered_gates: Vec<Gate>,
    level_map: HashMap<usize, Vec<Gate>>,
}

pub struct GateCircuit<'a> {
    circuit: Circuit<'a>,
    client_key: ClientKey,
    server_key: ServerKey,
}

pub struct LutCircuit<'a> {
    circuit: Circuit<'a>,
    client_key: ClientKeyShortInt,
    server_key: ServerKeyShortInt,
}

pub struct ArithCircuit<'a> {
    circuit: Circuit<'a>,
    server_key: tfhe::ServerKey,
    client_key: tfhe::ClientKey,
}

// Note: this is not used as there is no easy way to get LUTs with more than six inputs.
pub struct HighPrecisionLutCircuit<'a> {
    circuit: Circuit<'a>,
    wopbs_shortkey: WopbsKeyShortInt,
    wopbs_intkey: WopbsKeyInt,
    client_key: ClientKeyInt,
    server_intkey: ServerKeyInt,
}

fn is_numeric_string(s: &str) -> bool {
    s.chars().all(|c| c.is_ascii_digit())
}

impl<'a> Circuit<'a> {
    pub fn new(
        gates: HashSet<Gate>,
        input_wires: &'a Vec<String>,
        output_wires: &'a Vec<String>,
        dff_outputs: &'a Vec<String>,
    ) -> Circuit<'a> {
        Circuit {
            gates,
            input_wires,
            output_wires,
            dff_outputs,
            ordered_gates: Vec::new(),
            level_map: HashMap::new(),
        }
    }

    // Topologically sort the gates
    pub fn sort_circuit(&mut self) {
        assert!(!self.gates.is_empty());
        assert!(self.ordered_gates.is_empty());
        let mut wire_status = HashSet::new();
        self.input_wires.iter().for_each(|input| {
            wire_status.insert(input.clone());
        });

        let mut dff_level = Vec::new();
        let mut const_level = Vec::new();
        while !self.gates.is_empty() {
            // Temporary vector to store retained gates
            let mut level = Vec::new();
            let mut next_wire_status = HashSet::new();
            let mut ready = false;
            self.gates.retain(|gate| {
                if gate.get_gate_type() == GateType::Dff {
                    next_wire_status.insert(gate.get_output_wire());
                    dff_level.push(gate.clone());
                    ready = true;
                } else if gate.get_gate_type() == GateType::ConstOne
                    || gate.get_gate_type() == GateType::ConstZero
                {
                    next_wire_status.insert(gate.get_output_wire());
                    const_level.push(gate.clone());
                    ready = true;
                } else {
                    ready = gate
                        .get_input_wires()
                        .iter()
                        .all(|wire| wire_status.contains(wire) || wire.parse::<u32>().is_ok());
                    if ready {
                        next_wire_status.insert(gate.get_output_wire());
                        level.push(gate.clone());
                    }
                }
                !ready
            });

            wire_status.extend(next_wire_status);

            // Sort the gates (based on name) and add them to ordered_gates
            level.sort();
            self.ordered_gates.extend(level);
        }
        self.ordered_gates.extend(dff_level);
        // Remove all the gates after sorting is done. Use ordered_gates from
        // now on.
        self.gates.clear();
    }

    // Sort the gates by level so they can be evaluated later in parallel.
    pub fn compute_levels(&mut self) {
        // Make sure the sort circuit function has run.
        assert!(self.gates.is_empty());
        assert!(!self.ordered_gates.is_empty());
        // Initialization of input_wires to true
        let mut wire_levels = HashMap::new();
        for input in self.input_wires {
            wire_levels.insert(input.to_string(), 0);
        }
        for gate in &mut self.ordered_gates {
            if gate.get_gate_type() == GateType::Dff {
                match self.level_map.entry(std::usize::MAX) {
                    Entry::Vacant(e) => {
                        e.insert(vec![gate.clone()]);
                    }
                    Entry::Occupied(mut e) => {
                        e.get_mut().push(gate.clone());
                    }
                }
                gate.set_level(std::usize::MAX);
                continue;
            }
            // Find the max depth of the input wires
            let mut depth = 0;
            gate.get_input_wires().iter().for_each(|input| {
                let input_depth = match wire_levels.get(input) {
                    Some(value) => *value,
                    None => {
                        if input.parse::<u32>().is_ok() {
                            0
                        } else {
                            panic!("Input {} not found in wire_levels", input)
                        }
                    }
                };
                depth = std::cmp::max(depth, input_depth + 1);
            });

            gate.set_level(depth);
            match self.level_map.entry(depth) {
                Entry::Vacant(e) => {
                    e.insert(vec![gate.clone()]);
                }
                Entry::Occupied(mut e) => {
                    e.get_mut().push(gate.clone());
                }
            }

            wire_levels.insert(gate.get_output_wire(), depth);
        }

        // Move the DFFs in the correct key spot
        let total_keys = self.level_map.len();
        if let Some(values) = self.level_map.remove(&std::usize::MAX) {
            self.level_map.insert(total_keys, values);
        }
        if let Some(gate_vec) = self.level_map.get_mut(&total_keys) {
            for gate in gate_vec.iter_mut() {
                gate.set_level(total_keys);
            }
        }

        // Remove all the gates after the compute levels is done. Use
        // self.level_map from now on.
        self.ordered_gates.clear();
    }

    /// Initialize HashMap of all wires of the circuit.
    /// * inputs: initialize with values requested by client
    /// * intermediates: initialize to 0
    /// * outputs: initialize to 0
    pub fn initialize_wire_map(
        &self,
        wire_set: &HashSet<String>,
        user_inputs: &HashMap<String, PtxtType>,
        ptxt_type: &str,
    ) -> HashMap<String, PtxtType> {
        let mut wire_map = HashMap::new();
        // intermediate wires
        for key in wire_set.iter() {
            // wire_map.insert(key.clone(), PtxtType::Bool(false));
            wire_map.insert(key.clone(), PtxtType::None);
        }
        for input_wire in self.input_wires {
            // if no inputs are provided, initialize it to false
            if user_inputs.is_empty() {
                match ptxt_type {
                    "bool" => {
                        wire_map.insert(input_wire.to_string(), PtxtType::Bool(false));
                    }
                    "u8" => {
                        wire_map.insert(input_wire.to_string(), PtxtType::U8(0));
                    }
                    "u16" => {
                        wire_map.insert(input_wire.to_string(), PtxtType::U16(0));
                    }
                    "u32" => {
                        wire_map.insert(input_wire.to_string(), PtxtType::U32(0));
                    }
                    "u64" => {
                        wire_map.insert(input_wire.to_string(), PtxtType::U64(0));
                    }
                    "u128" => {
                        wire_map.insert(input_wire.to_string(), PtxtType::U128(0));
                    }
                    _ => unreachable!(),
                }
            } else if !user_inputs.contains_key(input_wire) {
                panic!("\n Input wire \"{}\" not in input wires!", input_wire);
            } else if let Some(user_value) = user_inputs.get(input_wire) {
                match ptxt_type {
                    "bool" => {
                        wire_map.insert(input_wire.to_string(), *user_value);
                    }
                    "u8" => {
                        wire_map.insert(input_wire.to_string(), *user_value);
                    }
                    "u16" => {
                        wire_map.insert(input_wire.to_string(), *user_value);
                    }
                    "u32" => {
                        wire_map.insert(input_wire.to_string(), *user_value);
                    }
                    "u64" => {
                        wire_map.insert(input_wire.to_string(), *user_value);
                    }
                    "u128" => {
                        wire_map.insert(input_wire.to_string(), *user_value);
                    }
                    _ => unreachable!(),
                }
            } else {
                panic!("\n Input wire \"{}\" not in input wires!", input_wire);
            }
        }
        for wire in self.dff_outputs {
            match ptxt_type {
                "bool" => {
                    wire_map.insert(wire.to_string(), PtxtType::Bool(false));
                }
                "u8" => {
                    wire_map.insert(wire.to_string(), PtxtType::U8(0));
                }
                "u16" => {
                    wire_map.insert(wire.to_string(), PtxtType::U16(0));
                }
                "u32" => {
                    wire_map.insert(wire.to_string(), PtxtType::U32(0));
                }
                "u64" => {
                    wire_map.insert(wire.to_string(), PtxtType::U64(0));
                }
                "u128" => {
                    wire_map.insert(wire.to_string(), PtxtType::U128(0));
                }
                _ => unreachable!(),
            }
        }
        wire_map
    }

    pub fn print_level_map(&self) {
        for level in self.level_map.keys().sorted() {
            println!("Level {}:", level);
            for gate in &self.level_map[level] {
                println!("  {:?}", gate);
            }
        }
    }

    pub fn get_ordered_gates(&self) -> &Vec<Gate> {
        &self.ordered_gates
    }

    pub fn evaluate(&mut self, wire_map: &HashMap<String, PtxtType>) -> HashMap<String, PtxtType> {
        // Make sure the sort circuit function has run.
        assert!(self.gates.is_empty());
        // Make sure the compute_levels function has run.
        assert!(self.ordered_gates.is_empty());

        let (key_to_index, eval_values): (HashMap<_, _>, Vec<_>) = wire_map
            .iter()
            .enumerate()
            .map(|(i, (key, &value))| ((key, i), Arc::new(RwLock::new(value))))
            .unzip();

        // For each level
        for (_level, gates) in self.level_map.iter_mut().sorted_by_key(|(level, _)| *level) {
            // Evaluate all the gates in the level in parallel
            gates.par_iter_mut().for_each(|gate| {
                let input_values: Vec<PtxtType> = gate
                    .get_input_wires()
                    .iter()
                    .map(|input| {
                        // Get the corresponding index in the wires array
                        let index = match key_to_index.get(input) {
                            Some(&index) => index,
                            None => panic!("Input wire {} not in key_to_index", input),
                        };
                        // Read the value of the corresponding key
                        *eval_values[index].read().unwrap()
                    })
                    .collect();
                let output_value = gate.evaluate(&input_values);

                // Get the corresponding index in the wires array
                let output_index = key_to_index[&gate.get_output_wire()];

                // Update the value of the corresponding key
                *eval_values[output_index]
                    .write()
                    .expect("Failed to acquire write lock") = output_value;
            });
        }

        key_to_index
            .iter()
            .map(|(&key, &index)| (key.to_string(), *eval_values[index].read().unwrap()))
            .collect::<HashMap<String, PtxtType>>()
    }
}

impl<'a> GateCircuit<'a> {
    pub fn new(client_key: ClientKey, server_key: ServerKey, circuit: Circuit) -> GateCircuit {
        GateCircuit {
            client_key,
            server_key,
            circuit,
        }
    }
}

impl<'a> LutCircuit<'a> {
    pub fn new(
        client_key: ClientKeyShortInt,
        server_key: ServerKeyShortInt,
        circuit: Circuit,
    ) -> LutCircuit {
        LutCircuit {
            client_key,
            server_key,
            circuit,
        }
    }
}

impl<'a> ArithCircuit<'a> {
    pub fn new(
        client_key: tfhe::ClientKey,
        server_key: tfhe::ServerKey,
        circuit: Circuit,
    ) -> ArithCircuit {
        ArithCircuit {
            client_key,
            server_key,
            circuit,
        }
    }
}

impl<'a> HighPrecisionLutCircuit<'a> {
    pub fn new(
        wopbs_shortkey: WopbsKeyShortInt,
        wopbs_intkey: WopbsKeyInt,
        client_key: ClientKeyInt,
        server_intkey: ServerKeyInt,
        circuit: Circuit,
    ) -> HighPrecisionLutCircuit {
        HighPrecisionLutCircuit {
            wopbs_shortkey,
            wopbs_intkey,
            client_key,
            server_intkey,
            circuit,
        }
    }
}

impl<'a> EvalCircuit<CtxtBool> for GateCircuit<'a> {
    fn encrypt_inputs(
        &mut self,
        wire_set: &HashSet<String>,
        input_wire_map: &HashMap<String, PtxtType>,
    ) -> HashMap<String, CtxtBool> {
        let mut enc_wire_map = wire_set
            .iter()
            .map(|wire| (wire.to_string(), self.server_key.trivial_encrypt(false)))
            .collect::<HashMap<_, _>>();

        for input_wire in self.circuit.input_wires {
            // if no inputs are provided, initialize it to false
            if input_wire_map.is_empty() || input_wire_map.contains_key("dummy") {
                enc_wire_map.insert(input_wire.to_string(), self.client_key.encrypt(false));
            } else if !input_wire_map.contains_key(input_wire) {
                panic!("\n Input wire \"{}\" not in input wires!", input_wire);
            } else {
                match input_wire_map[input_wire] {
                    PtxtType::Bool(v) => {
                        enc_wire_map.insert(input_wire.to_string(), self.client_key.encrypt(v));
                    }
                    _ => unreachable!(),
                }
            }
        }
        for wire in self.circuit.dff_outputs {
            enc_wire_map.insert(wire.to_string(), self.client_key.encrypt(false));
        }

        enc_wire_map
    }

    fn evaluate_encrypted(
        &mut self,
        enc_wire_map: &HashMap<String, CtxtBool>,
        cycle: usize,
        _ptxt_type: &str,
    ) -> HashMap<String, CtxtBool> {
        // Make sure the sort circuit function has run.
        assert!(self.circuit.gates.is_empty());
        // Make sure the compute_levels function has run.
        assert!(self.circuit.ordered_gates.is_empty());

        let (key_to_index, eval_values): (HashMap<_, _>, Vec<_>) = enc_wire_map
            .iter()
            .enumerate()
            .map(|(i, (key, value))| ((key, i), Arc::new(RwLock::new(value.clone()))))
            .unzip();

        // For each level
        let total_levels = self.circuit.level_map.len();
        for (level, gates) in self
            .circuit
            .level_map
            .iter_mut()
            .sorted_by_key(|(level, _)| *level)
        {
            // Evaluate all the gates in the level in parallel
            gates.par_iter_mut().for_each(|gate| {
                let input_values: Vec<CtxtBool> = gate
                    .get_input_wires()
                    .iter()
                    .map(|input| {
                        // Get the corresponding index in the wires array
                        let index = match key_to_index.get(input) {
                            Some(&index) => index,
                            None => panic!("Input wire {} not in key_to_index map", input),
                        };

                        // Read the value of the corresponding key
                        eval_values[index].read().unwrap().clone()
                    })
                    .collect();
                let output_value = gate.evaluate_encrypted(&self.server_key, &input_values, cycle);

                // Get the corresponding index in the wires array
                let output_index = key_to_index[&gate.get_output_wire()];

                // Update the value of the corresponding key
                *eval_values[output_index].write().unwrap() = output_value;
            });
            println!("  Evaluated gates in level [{}/{}]", level, total_levels);
        }

        key_to_index
            .iter()
            .map(|(&key, &index)| (key.to_string(), eval_values[index].read().unwrap().clone()))
            .collect()
    }

    fn decrypt_outputs(
        &self,
        enc_wire_map: &HashMap<String, CtxtBool>,
        verbose: bool,
    ) -> HashMap<String, PtxtType> {
        let mut decrypted_outputs = HashMap::new();
        for output_wire in self.circuit.output_wires {
            let decrypted_value = self.client_key.decrypt(&enc_wire_map[output_wire]);
            decrypted_outputs.insert(output_wire.clone(), PtxtType::Bool(decrypted_value));
        }

        for (i, (wire, val)) in decrypted_outputs.iter().sorted().enumerate() {
            if i > 10 && !verbose {
                println!(
                    "{}[!]{} More than ten output_wires, pass `--verbose` to see output.",
                    color::Fg(color::LightYellow),
                    color::Fg(color::Reset)
                );
                break;
            } else {
                println!(" {}: {}", wire, val);
            }
        }

        decrypted_outputs
    }
}

impl<'a> EvalCircuit<CtxtShortInt> for LutCircuit<'a> {
    fn encrypt_inputs(
        &mut self,
        wire_set: &HashSet<String>,
        input_wire_map: &HashMap<String, PtxtType>,
    ) -> HashMap<String, CtxtShortInt> {
        let mut enc_wire_map = wire_set
            .iter()
            .map(|wire| (wire.to_string(), self.server_key.create_trivial(0)))
            .collect::<HashMap<_, _>>();
        for input_wire in self.circuit.input_wires {
            // if no inputs are provided, initialize it to false
            if input_wire_map.is_empty() || input_wire_map.contains_key("dummy") {
                enc_wire_map.insert(input_wire.to_string(), self.client_key.encrypt(0));
            } else if !input_wire_map.contains_key(input_wire) {
                panic!("\n Input wire \"{}\" not found in input wires!", input_wire);
            } else {
                match input_wire_map[input_wire] {
                    PtxtType::Bool(v) => {
                        enc_wire_map
                            .insert(input_wire.to_string(), self.client_key.encrypt(v as u64));
                    }
                    _ => unreachable!(),
                }
            }
        }
        for wire in self.circuit.dff_outputs {
            enc_wire_map.insert(wire.to_string(), self.client_key.encrypt(0));
        }

        enc_wire_map
    }

    fn evaluate_encrypted(
        &mut self,
        enc_wire_map: &HashMap<String, CtxtShortInt>,
        cycle: usize,
        _ptxt_type: &str,
    ) -> HashMap<String, CtxtShortInt> {
        // Make sure the sort circuit function has run.
        assert!(self.circuit.gates.is_empty());
        // Make sure the compute_levels function has run.
        assert!(self.circuit.ordered_gates.is_empty());

        let (key_to_index, eval_values): (HashMap<_, _>, Vec<_>) = enc_wire_map
            .iter()
            .enumerate()
            .map(|(i, (key, value))| ((key, i), Arc::new(RwLock::new(value.clone()))))
            .unzip();

        // For each level
        let total_levels = self.circuit.level_map.len();
        for (level, gates) in self
            .circuit
            .level_map
            .iter_mut()
            .sorted_by_key(|(level, _)| *level)
        {
            // Evaluate all the gates in the level in parallel
            gates.par_iter_mut().for_each(|gate| {
                let mut input_values: Vec<CtxtShortInt> = gate
                    .get_input_wires()
                    .iter()
                    .map(|input| {
                        // Get the corresponding index in the wires array
                        let index = match key_to_index.get(input) {
                            Some(&index) => index,
                            None => panic!("Input wire {} not in key_to_index map", input),
                        };

                        // Read the value of the corresponding key
                        eval_values[index].read().unwrap().clone()
                    })
                    .collect();
                let output_value = {
                    if gate.get_gate_type() == GateType::Lut {
                        gate.evaluate_encrypted_lut(&self.server_key, &mut input_values, cycle)
                    } else {
                        gate.evaluate_encrypted_dff(&input_values, cycle)
                    }
                };

                // Get the corresponding index in the wires array
                let output_index = key_to_index[&gate.get_output_wire()];

                // Update the value of the corresponding key
                *eval_values[output_index]
                    .write()
                    .expect("Failed to acquire write lock") = output_value;
            });
            println!("  Evaluated gates in level [{}/{}]", level, total_levels);
        }

        key_to_index
            .iter()
            .map(|(&key, &index)| (key.to_string(), eval_values[index].read().unwrap().clone()))
            .collect()
    }

    fn decrypt_outputs(
        &self,
        enc_wire_map: &HashMap<String, CtxtShortInt>,
        verbose: bool,
    ) -> HashMap<String, PtxtType> {
        let mut decrypted_outputs = HashMap::new();
        for output_wire in self.circuit.output_wires {
            let decrypted_value = self.client_key.decrypt(&enc_wire_map[output_wire]);
            decrypted_outputs.insert(output_wire.clone(), PtxtType::U64(decrypted_value));
        }

        for (i, (wire, val)) in decrypted_outputs.iter().sorted().enumerate() {
            if i > 10 && !verbose {
                println!(
                    "{}[!]{} More than ten output_wires, pass `--verbose` to see output.",
                    color::Fg(color::LightYellow),
                    color::Fg(color::Reset)
                );
                break;
            } else {
                println!(" {}: {}", wire, val);
            }
        }

        decrypted_outputs
    }
}

impl<'a> EvalCircuit<FheType> for ArithCircuit<'a> {
    fn encrypt_inputs(
        &mut self,
        wire_set: &HashSet<String>,
        input_wire_map: &HashMap<String, PtxtType>,
    ) -> HashMap<String, FheType> {
        let ptxt_type = match input_wire_map.values().next().unwrap() {
            PtxtType::U8(_) => "u8",
            PtxtType::U16(_) => "u16",
            PtxtType::U32(_) => "u32",
            PtxtType::U64(_) => "u64",
            PtxtType::U128(_) => "u128",
            _ => unreachable!(),
        };
        let mut enc_wire_map = HashMap::<String, _>::new();
        for wire in wire_set {
            enc_wire_map.insert(wire.to_string(), FheType::None);
        }
        for input_wire in self.circuit.input_wires {
            // if no inputs are provided, initialize it to false
            if input_wire_map.is_empty() || input_wire_map.contains_key("dummy") {
                let encrypted_value = match ptxt_type {
                    "u8" => FheType::U8(FheUint8::try_encrypt(0, &self.client_key).unwrap()),
                    "u16" => FheType::U16(FheUint16::try_encrypt(0, &self.client_key).unwrap()),
                    "u32" => FheType::U32(FheUint32::try_encrypt(0, &self.client_key).unwrap()),
                    "u64" => FheType::U64(FheUint64::try_encrypt(0, &self.client_key).unwrap()),
                    "u128" => FheType::U128(FheUint128::try_encrypt(0, &self.client_key).unwrap()),
                    _ => unreachable!(),
                };

                enc_wire_map.insert(input_wire.to_string(), encrypted_value);
            } else if !input_wire_map.contains_key(input_wire) {
                panic!("\n Input wire \"{}\" not found in input wires!", input_wire);
            } else {
                let encrypted_value = match input_wire_map[input_wire] {
                    PtxtType::U8(pt_val) => {
                        FheType::U8(FheUint8::try_encrypt(pt_val, &self.client_key).unwrap())
                    }
                    PtxtType::U16(pt_val) => {
                        FheType::U16(FheUint16::try_encrypt(pt_val, &self.client_key).unwrap())
                    }
                    PtxtType::U32(pt_val) => {
                        FheType::U32(FheUint32::try_encrypt(pt_val, &self.client_key).unwrap())
                    }
                    PtxtType::U64(pt_val) => {
                        FheType::U64(FheUint64::try_encrypt(pt_val, &self.client_key).unwrap())
                    }
                    PtxtType::U128(pt_val) => {
                        FheType::U128(FheUint128::try_encrypt(pt_val, &self.client_key).unwrap())
                    }
                    _ => unreachable!(),
                };

                enc_wire_map.insert(input_wire.to_string(), encrypted_value);
            }
        }
        for wire in self.circuit.dff_outputs {
            let encrypted_value = match ptxt_type {
                "u8" => FheType::U8(FheUint8::try_encrypt(0, &self.client_key).unwrap()),
                "u16" => FheType::U16(FheUint16::try_encrypt(0, &self.client_key).unwrap()),
                "u32" => FheType::U32(FheUint32::try_encrypt(0, &self.client_key).unwrap()),
                "u64" => FheType::U64(FheUint64::try_encrypt(0, &self.client_key).unwrap()),
                "u128" => FheType::U128(FheUint128::try_encrypt(0, &self.client_key).unwrap()),
                _ => unreachable!(),
            };
            enc_wire_map.insert(wire.to_string(), encrypted_value);
        }

        enc_wire_map
    }

    fn evaluate_encrypted(
        &mut self,
        enc_wire_map: &HashMap<String, FheType>,
        cycle: usize,
        ptxt_type: &str,
    ) -> HashMap<String, FheType> {
        // Make sure the sort circuit function has run.
        assert!(self.circuit.gates.is_empty());
        // Make sure the compute_levels function has run.
        assert!(self.circuit.ordered_gates.is_empty());

        let (key_to_index, eval_values): (HashMap<_, _>, Vec<_>) = enc_wire_map
            .iter()
            .enumerate()
            .map(|(i, (key, value))| ((key, i), Arc::new(RwLock::new(value.clone()))))
            .unzip();

        set_server_key(self.server_key.clone());
        rayon::broadcast(|_| set_server_key(self.server_key.clone()));

        // For each level
        let total_levels = self.circuit.level_map.len();
        for (level, gates) in self
            .circuit
            .level_map
            .iter_mut()
            .sorted_by_key(|(level, _)| *level)
        {
            // Evaluate all the gates in the level in parallel
            gates.par_iter_mut().for_each(|gate| {
                let mut is_ptxt_op = false;
                // Identify if any of the input wires are constants
                for in_wire in gate.get_input_wires().iter() {
                    if is_numeric_string(in_wire) {
                        is_ptxt_op = true;
                    }
                }
                let output_value = {
                    if is_ptxt_op {
                        let mut ptxt_operand = PtxtType::None;
                        let mut ctxt_operand = FheType::None;
                        for in_wire in gate.get_input_wires().iter() {
                            if is_numeric_string(in_wire) {
                                ptxt_operand = match ptxt_type {
                                    "u8" => PtxtType::U8(in_wire.parse::<u8>().unwrap_or(0)),
                                    "u16" => PtxtType::U16(in_wire.parse::<u16>().unwrap_or(0)),
                                    "u32" => PtxtType::U32(in_wire.parse::<u32>().unwrap_or(0)),
                                    "u64" => PtxtType::U64(in_wire.parse::<u64>().unwrap_or(0)),
                                    "u128" => PtxtType::U128(in_wire.parse::<u128>().unwrap_or(0)),
                                    _ => unreachable!(),
                                };
                            } else {
                                let index = match key_to_index.get(in_wire) {
                                    Some(&index) => index,
                                    None => {
                                        panic!("Input wire {} not in key_to_index map", in_wire)
                                    }
                                };
                                // Read the value of the corresponding key
                                ctxt_operand = eval_values[index].read().unwrap().clone();
                            }
                        }
                        let ct_op = match ctxt_operand {
                            FheType::U8(_) => ctxt_operand,
                            FheType::U16(_) => ctxt_operand,
                            FheType::U32(_) => ctxt_operand,
                            FheType::U64(_) => ctxt_operand,
                            FheType::U128(_) => ctxt_operand,
                            _ => panic!("Empty ctxt operand!"),
                        };

                        if gate.get_gate_type() == GateType::Add {
                            gate.evaluate_encrypted_add_block_plain(&ct_op, ptxt_operand, cycle)
                        } else if gate.get_gate_type() == GateType::Sub {
                            gate.evaluate_encrypted_sub_block_plain(&ct_op, ptxt_operand, cycle)
                        } else if gate.get_gate_type() == GateType::Mult {
                            gate.evaluate_encrypted_mul_block_plain(&ct_op, ptxt_operand, cycle)
                        } else if gate.get_gate_type() == GateType::Div {
                            gate.evaluate_encrypted_div_block_plain(&ct_op, ptxt_operand, cycle)
                        } else if gate.get_gate_type() == GateType::Shl {
                            gate.evaluate_encrypted_shift_block_plain(
                                &ct_op,
                                ptxt_operand,
                                cycle,
                                true,
                            )
                        } else if gate.get_gate_type() == GateType::Shr {
                            gate.evaluate_encrypted_shift_block_plain(
                                &ct_op,
                                ptxt_operand,
                                cycle,
                                false,
                            )
                        } else {
                            unreachable!();
                        }
                    } else {
                        let input_values: Vec<FheType> = gate
                            .get_input_wires()
                            .iter()
                            .map(|input| {
                                // Get the corresponding index in the wires array
                                let index = match key_to_index.get(input) {
                                    Some(&index) => index,
                                    None => panic!("Input wire {} not in key_to_index map", input),
                                };

                                // Read the value of the corresponding key
                                eval_values[index].read().unwrap().clone()
                            })
                            .collect();

                        if gate.get_gate_type() == GateType::Add {
                            gate.evaluate_encrypted_add_block(
                                &input_values[0],
                                &input_values[1],
                                cycle,
                            )
                        } else if gate.get_gate_type() == GateType::Sub {
                            gate.evaluate_encrypted_sub_block(
                                &input_values[0],
                                &input_values[1],
                                cycle,
                            )
                        } else if gate.get_gate_type() == GateType::Div {
                            gate.evaluate_encrypted_div_block(
                                &input_values[0],
                                &input_values[1],
                                cycle,
                            )
                        } else if gate.get_gate_type() == GateType::Shl {
                            gate.evaluate_encrypted_shift_block(
                                &input_values[0],
                                &input_values[1],
                                cycle,
                                true,
                            )
                        } else if gate.get_gate_type() == GateType::Shr {
                            gate.evaluate_encrypted_shift_block(
                                &input_values[0],
                                &input_values[1],
                                cycle,
                                false,
                            )
                        } else if gate.get_gate_type() == GateType::Copy {
                            gate.evaluate_encrypted_copy_block(&input_values[0], cycle)
                        } else {
                            gate.evaluate_encrypted_mul_block(
                                &input_values[0],
                                &input_values[1],
                                cycle,
                            )
                        }
                    }
                };

                // Get the corresponding index in the wires array
                let output_index = key_to_index[&gate.get_output_wire()];

                // Update the value of the corresponding key
                *eval_values[output_index]
                    .write()
                    .expect("Failed to acquire write lock") = output_value;
            });
            println!("  Evaluated gates in level [{}/{}]", level, total_levels);
        }

        rayon::broadcast(|_| unset_server_key());
        unset_server_key();

        key_to_index
            .iter()
            .map(|(&key, &index)| (key.to_string(), eval_values[index].read().unwrap().clone()))
            .collect()
    }

    fn decrypt_outputs(
        &self,
        enc_wire_map: &HashMap<String, FheType>,
        verbose: bool,
    ) -> HashMap<String, PtxtType> {
        let mut decrypted_outputs = HashMap::new();

        for output_wire in self.circuit.output_wires {
            let decrypted = enc_wire_map[output_wire].decrypt(&self.client_key);
            decrypted_outputs.insert(output_wire.clone(), decrypted);
        }

        for (i, (wire, val)) in decrypted_outputs.iter().sorted().enumerate() {
            if i > 10 && !verbose {
                println!(
                    "{}[!]{} More than ten output_wires, pass `--verbose` to see output.",
                    color::Fg(color::LightYellow),
                    color::Fg(color::Reset)
                );
                break;
            } else {
                println!(" {}: {}", wire, val);
            }
        }

        decrypted_outputs
    }
}

impl<'a> EvalCircuit<CtxtShortInt> for HighPrecisionLutCircuit<'a> {
    fn encrypt_inputs(
        &mut self,
        wire_set: &HashSet<String>,
        input_wire_map: &HashMap<String, PtxtType>,
    ) -> HashMap<String, CtxtShortInt> {
        let mut enc_wire_map = wire_set
            .iter()
            .map(|wire| (wire.to_string(), self.client_key.encrypt_one_block(0u64)))
            .collect::<HashMap<_, _>>();
        for input_wire in self.circuit.input_wires {
            // if no inputs are provided, initialize it to false
            if input_wire_map.is_empty() || input_wire_map.contains_key("dummy") {
                enc_wire_map.insert(input_wire.to_string(), self.client_key.encrypt_one_block(0));
            } else if !input_wire_map.contains_key(input_wire) {
                panic!("\n Input wire \"{}\" not found in input wires!", input_wire);
            } else {
                match input_wire_map[input_wire] {
                    PtxtType::Bool(v) => {
                        enc_wire_map.insert(
                            input_wire.to_string(),
                            self.client_key.encrypt_one_block(v as u64),
                        );
                    }
                    _ => unreachable!(),
                }
            }
        }
        for wire in self.circuit.dff_outputs {
            enc_wire_map.insert(wire.to_string(), self.client_key.encrypt_one_block(0));
        }

        enc_wire_map
    }

    fn evaluate_encrypted(
        &mut self,
        enc_wire_map: &HashMap<String, CtxtShortInt>,
        cycle: usize,
        _ptxt_type: &str,
    ) -> HashMap<String, CtxtShortInt> {
        // Make sure the sort circuit function has run.
        assert!(self.circuit.gates.is_empty());
        // Make sure the compute_levels function has run.
        assert!(self.circuit.ordered_gates.is_empty());

        let (key_to_index, eval_values): (HashMap<_, _>, Vec<_>) = enc_wire_map
            .iter()
            .enumerate()
            .map(|(i, (key, value))| ((key, i), Arc::new(RwLock::new(value.clone()))))
            .unzip();

        // For each level
        let total_levels = self.circuit.level_map.len();
        for (level, gates) in self
            .circuit
            .level_map
            .iter_mut()
            .sorted_by_key(|(level, _)| *level)
        {
            // Evaluate all the gates in the level in parallel
            gates.par_iter_mut().for_each(|gate| {
                let input_values: Vec<CtxtShortInt> = gate
                    .get_input_wires()
                    .iter()
                    .map(|input| {
                        // Get the corresponding index in the wires array
                        let index = match key_to_index.get(input) {
                            Some(&index) => index,
                            None => panic!("Input wire {} not in key_to_index map", input),
                        };

                        // Read the value of the corresponding key
                        eval_values[index].read().unwrap().clone()
                    })
                    .collect();
                let output_value = gate.evaluate_encrypted_high_precision_lut(
                    &self.wopbs_shortkey,
                    &self.wopbs_intkey,
                    &self.server_intkey,
                    &input_values,
                    cycle,
                );

                // Get the corresponding index in the wires array
                let output_index = key_to_index[&gate.get_output_wire()];

                // Update the value of the corresponding key
                *eval_values[output_index]
                    .write()
                    .expect("Failed to acquire write lock") = output_value;
            });
            println!("  Evaluated gates in level [{}/{}]", level, total_levels);
        }

        key_to_index
            .iter()
            .map(|(&key, &index)| (key.to_string(), eval_values[index].read().unwrap().clone()))
            .collect()
    }

    fn decrypt_outputs(
        &self,
        enc_wire_map: &HashMap<String, CtxtShortInt>,
        verbose: bool,
    ) -> HashMap<String, PtxtType> {
        let mut decrypted_outputs = HashMap::new();

        for output_wire in self.circuit.output_wires {
            let decrypted = self
                .client_key
                .decrypt_one_block(&enc_wire_map[output_wire]);
            decrypted_outputs.insert(output_wire.clone(), PtxtType::U64(decrypted));
        }

        for (i, (wire, val)) in decrypted_outputs.iter().sorted().enumerate() {
            if i > 10 && !verbose {
                println!(
                    "{}[!]{} More than ten output_wires, pass `--verbose` to see output.",
                    color::Fg(color::LightYellow),
                    color::Fg(color::Reset)
                );
                break;
            } else {
                println!(" {}: {}", wire, val);
            }
        }

        decrypted_outputs
    }
<<<<<<< HEAD
}

#[test]
fn test_gate_evaluation() {
    let (client_key, server_key) = gen_keys();

    let ptxts = vec![PtxtType::Bool(true), PtxtType::Bool(false)];
    let ctxts = vec![client_key.encrypt(true), client_key.encrypt(false)];
    let gates = vec![
        Gate::new(
            String::from(""),
            GateType::And,
            vec![],
            None,
            "".to_string(),
            0,
        ),
        Gate::new(
            String::from(""),
            GateType::Or,
            vec![],
            None,
            "".to_string(),
            0,
        ),
        Gate::new(
            String::from(""),
            GateType::Nor,
            vec![],
            None,
            "".to_string(),
            0,
        ),
        Gate::new(
            String::from(""),
            GateType::Xor,
            vec![],
            None,
            "".to_string(),
            0,
        ),
        Gate::new(
            String::from(""),
            GateType::Nand,
            vec![],
            None,
            "".to_string(),
            0,
        ),
        Gate::new(
            String::from(""),
            GateType::Not,
            vec![],
            None,
            "".to_string(),
            0,
        ),
        Gate::new(
            String::from(""),
            GateType::Xnor,
            vec![],
            None,
            "".to_string(),
            0,
        ),
        Gate::new(
            String::from(""),
            GateType::Mux,
            vec![],
            None,
            "".to_string(),
            0,
        ),
    ];
    let mut rng = rand::thread_rng();
    let mut cycle = 1;
    for mut gate in gates {
        for i in 0..2 {
            for j in 0..2 {
                let mut inputs_ptxt = vec![ptxts[i], ptxts[j]];
                let mut inputs_ctxt = vec![ctxts[i].clone(), ctxts[j].clone()];
                if gate.get_gate_type() == GateType::Mux {
                    let select: bool = rng.gen();
                    inputs_ptxt.push(PtxtType::Bool(select));
                    inputs_ctxt.push(client_key.encrypt(select));
                }
                let output_value_ptxt = gate.evaluate(&inputs_ptxt);

                let output_value_ctxt = gate.evaluate_encrypted(&server_key, &inputs_ctxt, cycle);
                if gate.get_gate_type() == GateType::Lut {
                    continue;
                }

                assert_eq!(
                    output_value_ptxt,
                    PtxtType::Bool(client_key.decrypt(&output_value_ctxt))
                );

                cycle += 1;
            }
        }
    }
}

#[test]
fn test_evaluate_circuit() {
    let (gates_set, wire_set, input_wires, _, _, _, _) = crate::verilog_parser::read_verilog_file(
        "hdl-benchmarks/processed-netlists/2-bit-adder.v",
        false,
    );

    let empty = vec![];
    let mut circuit = Circuit::new(gates_set, &input_wires, &empty, &empty);
    circuit.sort_circuit();
    assert_eq!(circuit.ordered_gates.len(), 10);
    circuit.compute_levels();

    let mut wire_map = HashMap::new();
    for wire in &wire_set {
        wire_map.insert(wire.to_string(), PtxtType::Bool(true));
    }
    for input_wire in &input_wires {
        wire_map.insert(input_wire.to_string(), PtxtType::Bool(true));
    }
    wire_map = circuit.evaluate(&wire_map);

    assert_eq!(wire_map.len(), 15);
    assert_eq!(input_wires.len(), 5);

    assert_eq!(wire_map["sum[0]"], PtxtType::Bool(true));
    assert_eq!(wire_map["sum[1]"], PtxtType::Bool(true));
    assert_eq!(wire_map["cout"], PtxtType::Bool(true));
    assert_eq!(wire_map["i0"], PtxtType::Bool(false));
    assert_eq!(wire_map["i1"], PtxtType::Bool(false));
}

#[test]
fn test_evaluate_encrypted_circuit() {
    let datatype = "bool";
    let (gates_set, wire_set, input_wires, _, _, _, _) = crate::verilog_parser::read_verilog_file(
        "hdl-benchmarks/processed-netlists/2-bit-adder.v",
        false,
    );

    let empty = vec![];
    let mut circuit = Circuit::new(gates_set, &input_wires, &empty, &empty);
    circuit.sort_circuit();
    circuit.compute_levels();

    // Encrypted
    let (client_key, server_key) = gen_keys();

    // Plaintext
    let mut ptxt_wire_map = HashMap::new();
    for wire in &wire_set {
        ptxt_wire_map.insert(wire.to_string(), PtxtType::Bool(true));
    }
    for input_wire in &input_wires {
        ptxt_wire_map.insert(input_wire.to_string(), PtxtType::Bool(true));
    }
    ptxt_wire_map = circuit.evaluate(&ptxt_wire_map);

    let mut enc_wire_map = HashMap::new();
    for wire in wire_set {
        enc_wire_map.insert(wire, client_key.encrypt(false));
    }
    for input_wire in &input_wires {
        enc_wire_map.insert(input_wire.to_string(), client_key.encrypt(true));
    }
    let mut circuit = GateCircuit::new(client_key.clone(), server_key, circuit);

    enc_wire_map = EvalCircuit::evaluate_encrypted(&mut circuit, &enc_wire_map, 1, datatype);

    let mut dec_wire_map = HashMap::new();
    for wire_name in enc_wire_map.keys().sorted() {
        dec_wire_map.insert(
            wire_name.to_string(),
            client_key.decrypt(&enc_wire_map[wire_name]),
        );
    }

    // Check that encrypted and plaintext evaluations are equal
    for key in ptxt_wire_map.keys() {
        assert_eq!(ptxt_wire_map[key], PtxtType::Bool(dec_wire_map[key]));
    }
}

#[test]
fn test_evaluate_encrypted_lut_circuit() {
    let datatype = "bool";
    let (gates_set, wire_set, input_wires, _, _, _, _) = crate::verilog_parser::read_verilog_file(
        "hdl-benchmarks/processed-netlists/8-bit-adder-lut-2-1.v",
        false,
    );
    let input_wire_map = crate::verilog_parser::read_input_wires(
        "hdl-benchmarks/test-cases/8-bit-adder.inputs.csv",
        datatype,
    );

    let empty = vec![];
    let mut circuit_ptxt = Circuit::new(gates_set, &input_wires, &empty, &empty);

    circuit_ptxt.sort_circuit();
    circuit_ptxt.compute_levels();

    let mut ptxt_wire_map = circuit_ptxt.initialize_wire_map(&wire_set, &input_wire_map, datatype);

    // Encrypted single bit ctxt
    let (client_key, server_key) = tfhe::shortint::gen_keys(PARAM_MESSAGE_3_CARRY_0);

    // Plaintext
    for input_wire in &input_wires {
        ptxt_wire_map.insert(input_wire.to_string(), input_wire_map[input_wire]);
    }
    ptxt_wire_map = circuit_ptxt.evaluate(&ptxt_wire_map);

    let mut circuit = LutCircuit::new(client_key.clone(), server_key, circuit_ptxt);
    let mut enc_wire_map = EvalCircuit::encrypt_inputs(&mut circuit, &wire_set, &input_wire_map);
    enc_wire_map = EvalCircuit::evaluate_encrypted(&mut circuit, &enc_wire_map, 1, datatype);

    let mut dec_wire_map = HashMap::new();
    for wire_name in enc_wire_map.keys().sorted() {
        dec_wire_map.insert(
            wire_name.to_string(),
            client_key.decrypt(&enc_wire_map[wire_name]) == 1,
        );
    }

    // Check that encrypted and plaintext evaluations are equal
    for key in ptxt_wire_map.keys() {
        assert_eq!(ptxt_wire_map[key], PtxtType::Bool(dec_wire_map[key]));
    }
    debug_println!("wire map: {:?}", dec_wire_map);
}

#[test]
fn test_evaluate_encrypted_high_precision_lut_circuit() {
    let datatype = "bool";
    let (gates_set, wire_set, input_wires, _, _, _, _) = crate::verilog_parser::read_verilog_file(
        "hdl-benchmarks/processed-netlists/8-bit-adder-lut-high-precision.v",
        false,
    );
    let input_wire_map = crate::verilog_parser::read_input_wires(
        "hdl-benchmarks/test-cases/8-bit-adder.inputs.csv",
        datatype,
    );

    let empty = vec![];
    let mut circuit_ptxt = Circuit::new(gates_set, &input_wires, &empty, &empty);
    circuit_ptxt.sort_circuit();
    circuit_ptxt.compute_levels();
    let mut ptxt_wire_map = circuit_ptxt.initialize_wire_map(&wire_set, &input_wire_map, datatype);

    // Encrypted
    let (client_key_shortint, server_key_shortint) =
        tfhe::shortint::gen_keys(PARAM_MESSAGE_1_CARRY_1); // single bit ctxt
    let client_key = ClientKeyInt::from(client_key_shortint.clone());
    let server_key = ServerKeyInt::from_shortint(&client_key, server_key_shortint.clone());

    let wopbs_key_shortint = WopbsKeyShortInt::new_wopbs_key(
        &client_key_shortint,
        &server_key_shortint,
        &WOPBS_PARAM_MESSAGE_1_CARRY_1_KS_PBS,
    );
    let wopbs_key = WopbsKeyInt::from(wopbs_key_shortint.clone());

    // Plaintext
    for input_wire in &input_wires {
        ptxt_wire_map.insert(input_wire.to_string(), input_wire_map[input_wire]);
    }
    ptxt_wire_map = circuit_ptxt.evaluate(&ptxt_wire_map);

    let mut circuit = HighPrecisionLutCircuit::new(
        wopbs_key_shortint,
        wopbs_key,
        client_key.clone(),
        server_key,
        circuit_ptxt,
    );
    let mut enc_wire_map = EvalCircuit::encrypt_inputs(&mut circuit, &wire_set, &input_wire_map);
    enc_wire_map = EvalCircuit::evaluate_encrypted(&mut circuit, &enc_wire_map, 1, datatype);

    let mut dec_wire_map = HashMap::new();
    for wire_name in enc_wire_map.keys().sorted() {
        dec_wire_map.insert(
            wire_name.to_string(),
            client_key.decrypt_one_block(&enc_wire_map[wire_name]),
        );
    }

    // Check that encrypted and plaintext evaluations are equal
    for key in ptxt_wire_map.keys() {
        assert_eq!(ptxt_wire_map[key], PtxtType::Bool(dec_wire_map[key] != 0));
    }
    debug_println!("wire map: {:?}", dec_wire_map);
}

#[test]
fn test_evaluate_encrypted_arithmetic_circuit() {
    let datatype = "u16";
    let (gates_set, wire_set, input_wires, _, _, _, _) = crate::verilog_parser::read_verilog_file(
        "hdl-benchmarks/processed-netlists/chi_squared_arith.v",
        true,
    );
    let empty = vec![];
    let mut circuit_ptxt = Circuit::new(gates_set, &input_wires, &empty, &empty);
    circuit_ptxt.sort_circuit();
    circuit_ptxt.compute_levels();

    let config = ConfigBuilder::all_disabled()
        .enable_custom_integers(
            tfhe::shortint::parameters::PARAM_MULTI_BIT_MESSAGE_2_CARRY_2_GROUP_3_KS_PBS,
            None,
        )
        .build();
    let (client_key, server_key) = generate_keys(config); // integer ctxt
    let mut circuit = ArithCircuit::new(client_key.clone(), server_key, circuit_ptxt);

    // Input set 1
    let input_wire_map = crate::verilog_parser::read_input_wires(
        "hdl-benchmarks/test-cases/chi_squared_arith_1.inputs.csv",
        datatype,
    );
    let output_wire_map = crate::verilog_parser::read_input_wires(
        "hdl-benchmarks/test-cases/chi_squared_arith_1.outputs.csv",
        datatype,
    );

    let mut enc_wire_map = EvalCircuit::encrypt_inputs(&mut circuit, &wire_set, &input_wire_map);
    enc_wire_map = EvalCircuit::evaluate_encrypted(&mut circuit, &enc_wire_map, 1, datatype);

    // Check that the evaluation was correct
    for (wire_name, value) in output_wire_map {
        match (enc_wire_map[&wire_name].decrypt(&client_key), value) {
            (PtxtType::U8(value), PtxtType::U8(expected_val)) => {
                assert_eq!(value, expected_val)
            }
            (PtxtType::U16(value), PtxtType::U16(expected_val)) => {
                assert_eq!(value, expected_val)
            }
            (PtxtType::U32(value), PtxtType::U32(expected_val)) => {
                assert_eq!(value, expected_val)
            }
            (PtxtType::U64(value), PtxtType::U64(expected_val)) => {
                assert_eq!(value, expected_val)
            }
            (PtxtType::U128(value), PtxtType::U128(expected_val)) => {
                assert_eq!(value, expected_val)
            }
            _ => panic!("Decrypted shouldn't be None"),
        };
    }

    // Input set 2
    let input_wire_map = crate::verilog_parser::read_input_wires(
        "hdl-benchmarks/test-cases/chi_squared_arith_2.inputs.csv",
        datatype,
    );
    let output_wire_map = crate::verilog_parser::read_input_wires(
        "hdl-benchmarks/test-cases/chi_squared_arith_2.outputs.csv",
        datatype,
    );

    let mut enc_wire_map = EvalCircuit::encrypt_inputs(&mut circuit, &wire_set, &input_wire_map);
    enc_wire_map = EvalCircuit::evaluate_encrypted(&mut circuit, &enc_wire_map, 2, datatype);

    // Check that the evaluation was correct
    for (wire_name, value) in output_wire_map {
        match (enc_wire_map[&wire_name].decrypt(&client_key), value) {
            (PtxtType::U8(val), PtxtType::U8(expected_val)) => {
                assert_eq!(val, expected_val)
            }
            (PtxtType::U16(val), PtxtType::U16(expected_val)) => {
                assert_eq!(val, expected_val)
            }
            (PtxtType::U32(val), PtxtType::U32(expected_val)) => {
                assert_eq!(val, expected_val)
            }
            (PtxtType::U64(val), PtxtType::U64(expected_val)) => {
                assert_eq!(val, expected_val)
            }
            (PtxtType::U128(val), PtxtType::U128(expected_val)) => {
                assert_eq!(val, expected_val)
            }
            _ => panic!("Decrypted shouldn't be None"),
        };
    }

    // Input set 3
    let input_wire_map = crate::verilog_parser::read_input_wires(
        "hdl-benchmarks/test-cases/chi_squared_arith_3.inputs.csv",
        datatype,
    );
    let output_wire_map = crate::verilog_parser::read_input_wires(
        "hdl-benchmarks/test-cases/chi_squared_arith_3.outputs.csv",
        datatype,
    );

    let mut enc_wire_map = EvalCircuit::encrypt_inputs(&mut circuit, &wire_set, &input_wire_map);
    enc_wire_map = EvalCircuit::evaluate_encrypted(&mut circuit, &enc_wire_map, 3, datatype);

    // Check that the evaluation was correct
    for (wire_name, value) in output_wire_map {
        match (enc_wire_map[&wire_name].decrypt(&client_key), value) {
            (PtxtType::U8(val), PtxtType::U8(expected_val)) => {
                assert_eq!(val, expected_val)
            }
            (PtxtType::U16(val), PtxtType::U16(expected_val)) => {
                assert_eq!(val, expected_val)
            }
            (PtxtType::U32(val), PtxtType::U32(expected_val)) => {
                assert_eq!(val, expected_val)
            }
            (PtxtType::U64(val), PtxtType::U64(expected_val)) => {
                assert_eq!(val, expected_val)
            }
            (PtxtType::U128(val), PtxtType::U128(expected_val)) => {
                assert_eq!(val, expected_val)
            }
            _ => panic!("Decrypted shouldn't be None"),
        };
    }

    // Input set 4
    let input_wire_map = crate::verilog_parser::read_input_wires(
        "hdl-benchmarks/test-cases/chi_squared_arith_4.inputs.csv",
        datatype,
    );
    let output_wire_map = crate::verilog_parser::read_input_wires(
        "hdl-benchmarks/test-cases/chi_squared_arith_4.outputs.csv",
        datatype,
    );

    let mut enc_wire_map = EvalCircuit::encrypt_inputs(&mut circuit, &wire_set, &input_wire_map);
    enc_wire_map = EvalCircuit::evaluate_encrypted(&mut circuit, &enc_wire_map, 4, datatype);

    // Check that the evaluation was correct
    for (wire_name, value) in output_wire_map {
        match (enc_wire_map[&wire_name].decrypt(&client_key), value) {
            (PtxtType::U8(val), PtxtType::U8(expected_val)) => {
                assert_eq!(val, expected_val)
            }
            (PtxtType::U16(val), PtxtType::U16(expected_val)) => {
                assert_eq!(val, expected_val)
            }
            (PtxtType::U32(val), PtxtType::U32(expected_val)) => {
                assert_eq!(val, expected_val)
            }
            (PtxtType::U64(val), PtxtType::U64(expected_val)) => {
                assert_eq!(val, expected_val)
            }
            (PtxtType::U128(val), PtxtType::U128(expected_val)) => {
                assert_eq!(val, expected_val)
            }
            _ => panic!("Decrypted shouldn't be None"),
        };
    }
=======
>>>>>>> 2e726800
}<|MERGE_RESOLUTION|>--- conflicted
+++ resolved
@@ -1085,464 +1085,4 @@
 
         decrypted_outputs
     }
-<<<<<<< HEAD
-}
-
-#[test]
-fn test_gate_evaluation() {
-    let (client_key, server_key) = gen_keys();
-
-    let ptxts = vec![PtxtType::Bool(true), PtxtType::Bool(false)];
-    let ctxts = vec![client_key.encrypt(true), client_key.encrypt(false)];
-    let gates = vec![
-        Gate::new(
-            String::from(""),
-            GateType::And,
-            vec![],
-            None,
-            "".to_string(),
-            0,
-        ),
-        Gate::new(
-            String::from(""),
-            GateType::Or,
-            vec![],
-            None,
-            "".to_string(),
-            0,
-        ),
-        Gate::new(
-            String::from(""),
-            GateType::Nor,
-            vec![],
-            None,
-            "".to_string(),
-            0,
-        ),
-        Gate::new(
-            String::from(""),
-            GateType::Xor,
-            vec![],
-            None,
-            "".to_string(),
-            0,
-        ),
-        Gate::new(
-            String::from(""),
-            GateType::Nand,
-            vec![],
-            None,
-            "".to_string(),
-            0,
-        ),
-        Gate::new(
-            String::from(""),
-            GateType::Not,
-            vec![],
-            None,
-            "".to_string(),
-            0,
-        ),
-        Gate::new(
-            String::from(""),
-            GateType::Xnor,
-            vec![],
-            None,
-            "".to_string(),
-            0,
-        ),
-        Gate::new(
-            String::from(""),
-            GateType::Mux,
-            vec![],
-            None,
-            "".to_string(),
-            0,
-        ),
-    ];
-    let mut rng = rand::thread_rng();
-    let mut cycle = 1;
-    for mut gate in gates {
-        for i in 0..2 {
-            for j in 0..2 {
-                let mut inputs_ptxt = vec![ptxts[i], ptxts[j]];
-                let mut inputs_ctxt = vec![ctxts[i].clone(), ctxts[j].clone()];
-                if gate.get_gate_type() == GateType::Mux {
-                    let select: bool = rng.gen();
-                    inputs_ptxt.push(PtxtType::Bool(select));
-                    inputs_ctxt.push(client_key.encrypt(select));
-                }
-                let output_value_ptxt = gate.evaluate(&inputs_ptxt);
-
-                let output_value_ctxt = gate.evaluate_encrypted(&server_key, &inputs_ctxt, cycle);
-                if gate.get_gate_type() == GateType::Lut {
-                    continue;
-                }
-
-                assert_eq!(
-                    output_value_ptxt,
-                    PtxtType::Bool(client_key.decrypt(&output_value_ctxt))
-                );
-
-                cycle += 1;
-            }
-        }
-    }
-}
-
-#[test]
-fn test_evaluate_circuit() {
-    let (gates_set, wire_set, input_wires, _, _, _, _) = crate::verilog_parser::read_verilog_file(
-        "hdl-benchmarks/processed-netlists/2-bit-adder.v",
-        false,
-    );
-
-    let empty = vec![];
-    let mut circuit = Circuit::new(gates_set, &input_wires, &empty, &empty);
-    circuit.sort_circuit();
-    assert_eq!(circuit.ordered_gates.len(), 10);
-    circuit.compute_levels();
-
-    let mut wire_map = HashMap::new();
-    for wire in &wire_set {
-        wire_map.insert(wire.to_string(), PtxtType::Bool(true));
-    }
-    for input_wire in &input_wires {
-        wire_map.insert(input_wire.to_string(), PtxtType::Bool(true));
-    }
-    wire_map = circuit.evaluate(&wire_map);
-
-    assert_eq!(wire_map.len(), 15);
-    assert_eq!(input_wires.len(), 5);
-
-    assert_eq!(wire_map["sum[0]"], PtxtType::Bool(true));
-    assert_eq!(wire_map["sum[1]"], PtxtType::Bool(true));
-    assert_eq!(wire_map["cout"], PtxtType::Bool(true));
-    assert_eq!(wire_map["i0"], PtxtType::Bool(false));
-    assert_eq!(wire_map["i1"], PtxtType::Bool(false));
-}
-
-#[test]
-fn test_evaluate_encrypted_circuit() {
-    let datatype = "bool";
-    let (gates_set, wire_set, input_wires, _, _, _, _) = crate::verilog_parser::read_verilog_file(
-        "hdl-benchmarks/processed-netlists/2-bit-adder.v",
-        false,
-    );
-
-    let empty = vec![];
-    let mut circuit = Circuit::new(gates_set, &input_wires, &empty, &empty);
-    circuit.sort_circuit();
-    circuit.compute_levels();
-
-    // Encrypted
-    let (client_key, server_key) = gen_keys();
-
-    // Plaintext
-    let mut ptxt_wire_map = HashMap::new();
-    for wire in &wire_set {
-        ptxt_wire_map.insert(wire.to_string(), PtxtType::Bool(true));
-    }
-    for input_wire in &input_wires {
-        ptxt_wire_map.insert(input_wire.to_string(), PtxtType::Bool(true));
-    }
-    ptxt_wire_map = circuit.evaluate(&ptxt_wire_map);
-
-    let mut enc_wire_map = HashMap::new();
-    for wire in wire_set {
-        enc_wire_map.insert(wire, client_key.encrypt(false));
-    }
-    for input_wire in &input_wires {
-        enc_wire_map.insert(input_wire.to_string(), client_key.encrypt(true));
-    }
-    let mut circuit = GateCircuit::new(client_key.clone(), server_key, circuit);
-
-    enc_wire_map = EvalCircuit::evaluate_encrypted(&mut circuit, &enc_wire_map, 1, datatype);
-
-    let mut dec_wire_map = HashMap::new();
-    for wire_name in enc_wire_map.keys().sorted() {
-        dec_wire_map.insert(
-            wire_name.to_string(),
-            client_key.decrypt(&enc_wire_map[wire_name]),
-        );
-    }
-
-    // Check that encrypted and plaintext evaluations are equal
-    for key in ptxt_wire_map.keys() {
-        assert_eq!(ptxt_wire_map[key], PtxtType::Bool(dec_wire_map[key]));
-    }
-}
-
-#[test]
-fn test_evaluate_encrypted_lut_circuit() {
-    let datatype = "bool";
-    let (gates_set, wire_set, input_wires, _, _, _, _) = crate::verilog_parser::read_verilog_file(
-        "hdl-benchmarks/processed-netlists/8-bit-adder-lut-2-1.v",
-        false,
-    );
-    let input_wire_map = crate::verilog_parser::read_input_wires(
-        "hdl-benchmarks/test-cases/8-bit-adder.inputs.csv",
-        datatype,
-    );
-
-    let empty = vec![];
-    let mut circuit_ptxt = Circuit::new(gates_set, &input_wires, &empty, &empty);
-
-    circuit_ptxt.sort_circuit();
-    circuit_ptxt.compute_levels();
-
-    let mut ptxt_wire_map = circuit_ptxt.initialize_wire_map(&wire_set, &input_wire_map, datatype);
-
-    // Encrypted single bit ctxt
-    let (client_key, server_key) = tfhe::shortint::gen_keys(PARAM_MESSAGE_3_CARRY_0);
-
-    // Plaintext
-    for input_wire in &input_wires {
-        ptxt_wire_map.insert(input_wire.to_string(), input_wire_map[input_wire]);
-    }
-    ptxt_wire_map = circuit_ptxt.evaluate(&ptxt_wire_map);
-
-    let mut circuit = LutCircuit::new(client_key.clone(), server_key, circuit_ptxt);
-    let mut enc_wire_map = EvalCircuit::encrypt_inputs(&mut circuit, &wire_set, &input_wire_map);
-    enc_wire_map = EvalCircuit::evaluate_encrypted(&mut circuit, &enc_wire_map, 1, datatype);
-
-    let mut dec_wire_map = HashMap::new();
-    for wire_name in enc_wire_map.keys().sorted() {
-        dec_wire_map.insert(
-            wire_name.to_string(),
-            client_key.decrypt(&enc_wire_map[wire_name]) == 1,
-        );
-    }
-
-    // Check that encrypted and plaintext evaluations are equal
-    for key in ptxt_wire_map.keys() {
-        assert_eq!(ptxt_wire_map[key], PtxtType::Bool(dec_wire_map[key]));
-    }
-    debug_println!("wire map: {:?}", dec_wire_map);
-}
-
-#[test]
-fn test_evaluate_encrypted_high_precision_lut_circuit() {
-    let datatype = "bool";
-    let (gates_set, wire_set, input_wires, _, _, _, _) = crate::verilog_parser::read_verilog_file(
-        "hdl-benchmarks/processed-netlists/8-bit-adder-lut-high-precision.v",
-        false,
-    );
-    let input_wire_map = crate::verilog_parser::read_input_wires(
-        "hdl-benchmarks/test-cases/8-bit-adder.inputs.csv",
-        datatype,
-    );
-
-    let empty = vec![];
-    let mut circuit_ptxt = Circuit::new(gates_set, &input_wires, &empty, &empty);
-    circuit_ptxt.sort_circuit();
-    circuit_ptxt.compute_levels();
-    let mut ptxt_wire_map = circuit_ptxt.initialize_wire_map(&wire_set, &input_wire_map, datatype);
-
-    // Encrypted
-    let (client_key_shortint, server_key_shortint) =
-        tfhe::shortint::gen_keys(PARAM_MESSAGE_1_CARRY_1); // single bit ctxt
-    let client_key = ClientKeyInt::from(client_key_shortint.clone());
-    let server_key = ServerKeyInt::from_shortint(&client_key, server_key_shortint.clone());
-
-    let wopbs_key_shortint = WopbsKeyShortInt::new_wopbs_key(
-        &client_key_shortint,
-        &server_key_shortint,
-        &WOPBS_PARAM_MESSAGE_1_CARRY_1_KS_PBS,
-    );
-    let wopbs_key = WopbsKeyInt::from(wopbs_key_shortint.clone());
-
-    // Plaintext
-    for input_wire in &input_wires {
-        ptxt_wire_map.insert(input_wire.to_string(), input_wire_map[input_wire]);
-    }
-    ptxt_wire_map = circuit_ptxt.evaluate(&ptxt_wire_map);
-
-    let mut circuit = HighPrecisionLutCircuit::new(
-        wopbs_key_shortint,
-        wopbs_key,
-        client_key.clone(),
-        server_key,
-        circuit_ptxt,
-    );
-    let mut enc_wire_map = EvalCircuit::encrypt_inputs(&mut circuit, &wire_set, &input_wire_map);
-    enc_wire_map = EvalCircuit::evaluate_encrypted(&mut circuit, &enc_wire_map, 1, datatype);
-
-    let mut dec_wire_map = HashMap::new();
-    for wire_name in enc_wire_map.keys().sorted() {
-        dec_wire_map.insert(
-            wire_name.to_string(),
-            client_key.decrypt_one_block(&enc_wire_map[wire_name]),
-        );
-    }
-
-    // Check that encrypted and plaintext evaluations are equal
-    for key in ptxt_wire_map.keys() {
-        assert_eq!(ptxt_wire_map[key], PtxtType::Bool(dec_wire_map[key] != 0));
-    }
-    debug_println!("wire map: {:?}", dec_wire_map);
-}
-
-#[test]
-fn test_evaluate_encrypted_arithmetic_circuit() {
-    let datatype = "u16";
-    let (gates_set, wire_set, input_wires, _, _, _, _) = crate::verilog_parser::read_verilog_file(
-        "hdl-benchmarks/processed-netlists/chi_squared_arith.v",
-        true,
-    );
-    let empty = vec![];
-    let mut circuit_ptxt = Circuit::new(gates_set, &input_wires, &empty, &empty);
-    circuit_ptxt.sort_circuit();
-    circuit_ptxt.compute_levels();
-
-    let config = ConfigBuilder::all_disabled()
-        .enable_custom_integers(
-            tfhe::shortint::parameters::PARAM_MULTI_BIT_MESSAGE_2_CARRY_2_GROUP_3_KS_PBS,
-            None,
-        )
-        .build();
-    let (client_key, server_key) = generate_keys(config); // integer ctxt
-    let mut circuit = ArithCircuit::new(client_key.clone(), server_key, circuit_ptxt);
-
-    // Input set 1
-    let input_wire_map = crate::verilog_parser::read_input_wires(
-        "hdl-benchmarks/test-cases/chi_squared_arith_1.inputs.csv",
-        datatype,
-    );
-    let output_wire_map = crate::verilog_parser::read_input_wires(
-        "hdl-benchmarks/test-cases/chi_squared_arith_1.outputs.csv",
-        datatype,
-    );
-
-    let mut enc_wire_map = EvalCircuit::encrypt_inputs(&mut circuit, &wire_set, &input_wire_map);
-    enc_wire_map = EvalCircuit::evaluate_encrypted(&mut circuit, &enc_wire_map, 1, datatype);
-
-    // Check that the evaluation was correct
-    for (wire_name, value) in output_wire_map {
-        match (enc_wire_map[&wire_name].decrypt(&client_key), value) {
-            (PtxtType::U8(value), PtxtType::U8(expected_val)) => {
-                assert_eq!(value, expected_val)
-            }
-            (PtxtType::U16(value), PtxtType::U16(expected_val)) => {
-                assert_eq!(value, expected_val)
-            }
-            (PtxtType::U32(value), PtxtType::U32(expected_val)) => {
-                assert_eq!(value, expected_val)
-            }
-            (PtxtType::U64(value), PtxtType::U64(expected_val)) => {
-                assert_eq!(value, expected_val)
-            }
-            (PtxtType::U128(value), PtxtType::U128(expected_val)) => {
-                assert_eq!(value, expected_val)
-            }
-            _ => panic!("Decrypted shouldn't be None"),
-        };
-    }
-
-    // Input set 2
-    let input_wire_map = crate::verilog_parser::read_input_wires(
-        "hdl-benchmarks/test-cases/chi_squared_arith_2.inputs.csv",
-        datatype,
-    );
-    let output_wire_map = crate::verilog_parser::read_input_wires(
-        "hdl-benchmarks/test-cases/chi_squared_arith_2.outputs.csv",
-        datatype,
-    );
-
-    let mut enc_wire_map = EvalCircuit::encrypt_inputs(&mut circuit, &wire_set, &input_wire_map);
-    enc_wire_map = EvalCircuit::evaluate_encrypted(&mut circuit, &enc_wire_map, 2, datatype);
-
-    // Check that the evaluation was correct
-    for (wire_name, value) in output_wire_map {
-        match (enc_wire_map[&wire_name].decrypt(&client_key), value) {
-            (PtxtType::U8(val), PtxtType::U8(expected_val)) => {
-                assert_eq!(val, expected_val)
-            }
-            (PtxtType::U16(val), PtxtType::U16(expected_val)) => {
-                assert_eq!(val, expected_val)
-            }
-            (PtxtType::U32(val), PtxtType::U32(expected_val)) => {
-                assert_eq!(val, expected_val)
-            }
-            (PtxtType::U64(val), PtxtType::U64(expected_val)) => {
-                assert_eq!(val, expected_val)
-            }
-            (PtxtType::U128(val), PtxtType::U128(expected_val)) => {
-                assert_eq!(val, expected_val)
-            }
-            _ => panic!("Decrypted shouldn't be None"),
-        };
-    }
-
-    // Input set 3
-    let input_wire_map = crate::verilog_parser::read_input_wires(
-        "hdl-benchmarks/test-cases/chi_squared_arith_3.inputs.csv",
-        datatype,
-    );
-    let output_wire_map = crate::verilog_parser::read_input_wires(
-        "hdl-benchmarks/test-cases/chi_squared_arith_3.outputs.csv",
-        datatype,
-    );
-
-    let mut enc_wire_map = EvalCircuit::encrypt_inputs(&mut circuit, &wire_set, &input_wire_map);
-    enc_wire_map = EvalCircuit::evaluate_encrypted(&mut circuit, &enc_wire_map, 3, datatype);
-
-    // Check that the evaluation was correct
-    for (wire_name, value) in output_wire_map {
-        match (enc_wire_map[&wire_name].decrypt(&client_key), value) {
-            (PtxtType::U8(val), PtxtType::U8(expected_val)) => {
-                assert_eq!(val, expected_val)
-            }
-            (PtxtType::U16(val), PtxtType::U16(expected_val)) => {
-                assert_eq!(val, expected_val)
-            }
-            (PtxtType::U32(val), PtxtType::U32(expected_val)) => {
-                assert_eq!(val, expected_val)
-            }
-            (PtxtType::U64(val), PtxtType::U64(expected_val)) => {
-                assert_eq!(val, expected_val)
-            }
-            (PtxtType::U128(val), PtxtType::U128(expected_val)) => {
-                assert_eq!(val, expected_val)
-            }
-            _ => panic!("Decrypted shouldn't be None"),
-        };
-    }
-
-    // Input set 4
-    let input_wire_map = crate::verilog_parser::read_input_wires(
-        "hdl-benchmarks/test-cases/chi_squared_arith_4.inputs.csv",
-        datatype,
-    );
-    let output_wire_map = crate::verilog_parser::read_input_wires(
-        "hdl-benchmarks/test-cases/chi_squared_arith_4.outputs.csv",
-        datatype,
-    );
-
-    let mut enc_wire_map = EvalCircuit::encrypt_inputs(&mut circuit, &wire_set, &input_wire_map);
-    enc_wire_map = EvalCircuit::evaluate_encrypted(&mut circuit, &enc_wire_map, 4, datatype);
-
-    // Check that the evaluation was correct
-    for (wire_name, value) in output_wire_map {
-        match (enc_wire_map[&wire_name].decrypt(&client_key), value) {
-            (PtxtType::U8(val), PtxtType::U8(expected_val)) => {
-                assert_eq!(val, expected_val)
-            }
-            (PtxtType::U16(val), PtxtType::U16(expected_val)) => {
-                assert_eq!(val, expected_val)
-            }
-            (PtxtType::U32(val), PtxtType::U32(expected_val)) => {
-                assert_eq!(val, expected_val)
-            }
-            (PtxtType::U64(val), PtxtType::U64(expected_val)) => {
-                assert_eq!(val, expected_val)
-            }
-            (PtxtType::U128(val), PtxtType::U128(expected_val)) => {
-                assert_eq!(val, expected_val)
-            }
-            _ => panic!("Decrypted shouldn't be None"),
-        };
-    }
-=======
->>>>>>> 2e726800
 }