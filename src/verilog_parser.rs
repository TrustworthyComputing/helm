use csv::Reader;
use std::collections::{HashMap, HashSet};
use std::fs::File;
use std::io::{BufRead, BufReader};

use crate::gates::{Gate, GateType};

fn usize_to_bitvec(value: usize) -> Vec<u64> {
    let mut bits: Vec<u64> = Vec::new();

    for i in 0..64 {
        let bit = ((value >> i) & 1) as u64;
        bits.push(bit);
    }

    bits
}

fn parse_gate(tokens: &[&str]) -> Gate {
    let gate_type = match tokens[0] {
        "and" => GateType::And,
        "lut" => GateType::Lut,
        "dff" => GateType::Dff,
        "mux" => GateType::Mux,
        "nand" => GateType::Nand,
        "nor" => GateType::Nor,
        "not" => GateType::Not,
        "or" => GateType::Or,
        "xnor" => GateType::Xnor,
        "xor" => GateType::Xor,
        _ => panic!("Invalid gate type \"{}\"", tokens[0]),
    };

    let name_and_inputs = tokens[1]
        .split(|c| c == '(' || c == ',')
        .filter(|s| !s.trim().is_empty())
        .collect::<Vec<&str>>();
    let gate_name = String::from(name_and_inputs[0]);

    let (mut input_wires, output_wire) = match gate_type {
        GateType::Not | GateType::Dff => (
            vec![String::from(name_and_inputs[1].trim())],
            String::from(tokens[2].trim_end_matches(';').trim_end_matches(')')),
        ),
        GateType::Mux | GateType::Lut => {
            let mut input_wires = vec![String::from(name_and_inputs[1])];
<<<<<<< HEAD
            for i in 2..(tokens.len() - 1) {
                input_wires.push(tokens[i].trim_end_matches(',').trim().to_owned());
=======
            for token in tokens.iter().take(tokens.len() - 1).skip(2) {
                input_wires.push(token.trim_end_matches(',').trim().to_owned());
>>>>>>> d6b964d3
            }
            let output_wire = String::from(
                tokens[tokens.len() - 1]
                    .trim_end_matches(';')
                    .trim_end_matches(')'),
            );
            (input_wires, output_wire)
        }
        _ => {
            let mut input_wires = vec![String::from(name_and_inputs[1])];
            input_wires.push(tokens[2].trim_end_matches(',').trim().to_owned());
            let output_wire = String::from(tokens[3].trim_end_matches(';').trim_end_matches(')'));
            (input_wires, output_wire)
        }
    };

    let lut_const = if gate_type == GateType::Lut {
        let lut_const_str = input_wires.remove(0);
<<<<<<< HEAD
        let lut_const_int = if lut_const_str.starts_with("0x") {
            Some(
                match usize::from_str_radix(&lut_const_str.trim_start_matches("0x"), 16) {
                    Ok(n) => n,
                    Err(_) => panic!("Failed to parse hex"),
                },
            )
=======
        if lut_const_str.starts_with("0x") {
            lut_const = Some(
                match usize::from_str_radix(lut_const_str.trim_start_matches("0x"), 16) {
                    Ok(n) => n,
                    Err(_) => panic!("Failed to parse hex"),
                },
            );
>>>>>>> d6b964d3
        } else {
            Some(match lut_const_str.parse::<usize>() {
                Ok(n) => n,
                Err(_) => panic!("Failed to parse integer"),
            })
        };

        Some(usize_to_bitvec(lut_const_int.unwrap()))
    } else {
        None
    };

    Gate::new(
        gate_name,
        gate_type,
        input_wires,
        lut_const,
        vec![output_wire],
        0,
    )
}

fn parse_range(range_str: &str) -> Option<(usize, usize)> {
    let trimmed = range_str.trim_matches(|c| c == '[' || c == ']');
    if let Some(tokens) = trimmed.split(':').collect::<Vec<_>>().get(..) {
        let first = tokens[0].parse::<usize>().ok()?;
        let second = tokens
            .get(1)
<<<<<<< HEAD
            .map(|t| t.parse::<usize>().ok())
            .flatten()
=======
            .and_then(|t| t.parse::<usize>().ok())
>>>>>>> d6b964d3
            .unwrap_or(first);
        let start = std::cmp::min(first, second);
        let end = std::cmp::max(first, second);
        return Some((start, end));
    }

    None
}

pub fn read_verilog_file(
    file_name: &str,
) -> (
    HashSet<Gate>,
    HashMap<String, bool>,
    Vec<String>,
    Vec<String>,
    Vec<String>,
    bool,
    bool,
) {
    let file = File::open(file_name).expect("Failed to open file");
    let reader = BufReader::new(file);

    let mut is_sequential = false;
    let mut has_luts = false;
    let mut gates = HashSet::new();
    let mut wire_map = HashMap::new();
    let mut inputs = Vec::new();
    let mut outputs = Vec::new();
    let mut _wires = Vec::new();
    let mut dff_outputs = Vec::new();
    for line in reader.lines() {
        let line = line.expect("Failed to read line").trim().to_owned();

        if line.is_empty()
            || line.starts_with("module")
            || line.starts_with("endmodule")
            || line.starts_with("//")
        {
            continue;
        }

        let tokens: Vec<&str> = line
            .split([',', ' '].as_ref())
            .filter(|s| !s.is_empty())
            .collect();
        match tokens[0] {
            "input" => {
                if let Some((start, end)) = parse_range(tokens[1]) {
                    let input_name = tokens[2].trim_matches(',').trim_end_matches(';');
                    inputs.extend((start..end + 1).map(|i| format!("{}[{}]", input_name, i)));
                } else {
                    inputs.extend(
                        tokens[1..]
                            .iter()
                            .map(|t| t.trim_matches(',').trim_end_matches(';').to_owned()),
                    );
                }
            }
            "output" => {
                if let Some((start, end)) = parse_range(tokens[1]) {
                    let output_name = tokens[2].trim_matches(',').trim_end_matches(';');
                    outputs.extend((start..end + 1).map(|i| format!("{}[{}]", output_name, i)));
                } else {
                    outputs.extend(
                        tokens[1..]
                            .iter()
                            .map(|t| t.trim_matches(',').trim_end_matches(';').to_owned()),
                    );
                }
            }
            "wire" => {
<<<<<<< HEAD
                for i in 1..tokens.len() {
                    _wires.push(String::from(
                        tokens[i].trim_matches(',').trim_end_matches(';'),
                    ));
=======
                for token in tokens.iter().skip(1) {
                    _wires.push(String::from(token.trim_matches(',').trim_end_matches(';')));
>>>>>>> d6b964d3
                }
            }
            _ => {
                // Gate
                let gate = parse_gate(&tokens);
                if gate.get_gate_type() == GateType::Dff {
                    is_sequential = true;
<<<<<<< HEAD
                    wire_map.insert(gate.get_output_wires()[0].clone(), false);
                    inputs.push(gate.get_output_wires()[0].clone());
                    dff_outputs.push(gate.get_output_wires()[0].clone());
=======
                    wire_map.insert(gate.get_output_wire(), false);
                    inputs.push(gate.get_output_wire());
                    dff_outputs.push(gate.get_output_wire());
>>>>>>> d6b964d3
                } else if gate.get_gate_type() == GateType::Lut {
                    has_luts = true;
                }
                wire_map.insert(gate.get_output_wires()[0].clone(), false);
                gates.insert(gate);
            }
        }
    }

    (
        gates,
        wire_map,
        inputs,
        outputs,
        dff_outputs,
        is_sequential,
        has_luts,
    )
}

pub fn read_input_wires(file_name: &str) -> HashMap<String, bool> {
    let inputs_file = File::open(file_name).expect("Failed to open CSV file");
    let reader = BufReader::new(inputs_file);

    let mut input_map = HashMap::new();
    for rec in Reader::from_reader(reader).records() {
        let (input_wire, init_value): (String, bool) = {
            let record = rec.unwrap();
            assert_eq!(record.len(), 2);

            (
                record[0].trim().to_string(),
                record[1].trim().to_string().parse::<bool>().unwrap(),
            )
        };

        input_map.insert(input_wire, init_value);
    }

    input_map
}

#[test]
fn test_parser() {
<<<<<<< HEAD
    let (gates, wire_map, inputs, _, _, _, _) =
        read_verilog_file("verilog-files/netlists/2bit_adder.v");
=======
    let (gates, wire_map, inputs, _, _, _, _) = read_verilog_file(
        "hdl-benchmarks/processed-netlists/2-bit-adder.v"
    );
>>>>>>> d6b964d3

    assert_eq!(gates.len(), 10);
    assert_eq!(wire_map.len(), 10);
    assert_eq!(inputs.len(), 5);
}

#[test]
fn test_input_wires_parser() {
<<<<<<< HEAD
    let (_, _, inputs, _, _, _, _) = read_verilog_file("verilog-files/netlists/2bit_adder.v");

    let input_wires_map = read_input_wires("verilog-files/inputs/2bit_adder.input.csv");
=======
    let (_, _, inputs, _, _, _, _) = read_verilog_file(
        "hdl-benchmarks/processed-netlists/2-bit-adder.v"
    );

    let input_wires_map = read_input_wires(
        "hdl-benchmarks/test-cases/2-bit-adder.inputs.csv"
    );
>>>>>>> d6b964d3

    assert_eq!(input_wires_map.len(), inputs.len());
    for input_wire in inputs {
        assert!(input_wires_map.contains_key(&input_wire));
    }
}<|MERGE_RESOLUTION|>--- conflicted
+++ resolved
@@ -44,13 +44,8 @@
         ),
         GateType::Mux | GateType::Lut => {
             let mut input_wires = vec![String::from(name_and_inputs[1])];
-<<<<<<< HEAD
-            for i in 2..(tokens.len() - 1) {
-                input_wires.push(tokens[i].trim_end_matches(',').trim().to_owned());
-=======
             for token in tokens.iter().take(tokens.len() - 1).skip(2) {
                 input_wires.push(token.trim_end_matches(',').trim().to_owned());
->>>>>>> d6b964d3
             }
             let output_wire = String::from(
                 tokens[tokens.len() - 1]
@@ -69,7 +64,6 @@
 
     let lut_const = if gate_type == GateType::Lut {
         let lut_const_str = input_wires.remove(0);
-<<<<<<< HEAD
         let lut_const_int = if lut_const_str.starts_with("0x") {
             Some(
                 match usize::from_str_radix(&lut_const_str.trim_start_matches("0x"), 16) {
@@ -77,15 +71,6 @@
                     Err(_) => panic!("Failed to parse hex"),
                 },
             )
-=======
-        if lut_const_str.starts_with("0x") {
-            lut_const = Some(
-                match usize::from_str_radix(lut_const_str.trim_start_matches("0x"), 16) {
-                    Ok(n) => n,
-                    Err(_) => panic!("Failed to parse hex"),
-                },
-            );
->>>>>>> d6b964d3
         } else {
             Some(match lut_const_str.parse::<usize>() {
                 Ok(n) => n,
@@ -114,12 +99,7 @@
         let first = tokens[0].parse::<usize>().ok()?;
         let second = tokens
             .get(1)
-<<<<<<< HEAD
-            .map(|t| t.parse::<usize>().ok())
-            .flatten()
-=======
             .and_then(|t| t.parse::<usize>().ok())
->>>>>>> d6b964d3
             .unwrap_or(first);
         let start = std::cmp::min(first, second);
         let end = std::cmp::max(first, second);
@@ -192,15 +172,8 @@
                 }
             }
             "wire" => {
-<<<<<<< HEAD
-                for i in 1..tokens.len() {
-                    _wires.push(String::from(
-                        tokens[i].trim_matches(',').trim_end_matches(';'),
-                    ));
-=======
                 for token in tokens.iter().skip(1) {
                     _wires.push(String::from(token.trim_matches(',').trim_end_matches(';')));
->>>>>>> d6b964d3
                 }
             }
             _ => {
@@ -208,15 +181,9 @@
                 let gate = parse_gate(&tokens);
                 if gate.get_gate_type() == GateType::Dff {
                     is_sequential = true;
-<<<<<<< HEAD
                     wire_map.insert(gate.get_output_wires()[0].clone(), false);
                     inputs.push(gate.get_output_wires()[0].clone());
                     dff_outputs.push(gate.get_output_wires()[0].clone());
-=======
-                    wire_map.insert(gate.get_output_wire(), false);
-                    inputs.push(gate.get_output_wire());
-                    dff_outputs.push(gate.get_output_wire());
->>>>>>> d6b964d3
                 } else if gate.get_gate_type() == GateType::Lut {
                     has_luts = true;
                 }
@@ -261,14 +228,9 @@
 
 #[test]
 fn test_parser() {
-<<<<<<< HEAD
-    let (gates, wire_map, inputs, _, _, _, _) =
-        read_verilog_file("verilog-files/netlists/2bit_adder.v");
-=======
     let (gates, wire_map, inputs, _, _, _, _) = read_verilog_file(
         "hdl-benchmarks/processed-netlists/2-bit-adder.v"
     );
->>>>>>> d6b964d3
 
     assert_eq!(gates.len(), 10);
     assert_eq!(wire_map.len(), 10);
@@ -277,11 +239,6 @@
 
 #[test]
 fn test_input_wires_parser() {
-<<<<<<< HEAD
-    let (_, _, inputs, _, _, _, _) = read_verilog_file("verilog-files/netlists/2bit_adder.v");
-
-    let input_wires_map = read_input_wires("verilog-files/inputs/2bit_adder.input.csv");
-=======
     let (_, _, inputs, _, _, _, _) = read_verilog_file(
         "hdl-benchmarks/processed-netlists/2-bit-adder.v"
     );
@@ -289,7 +246,6 @@
     let input_wires_map = read_input_wires(
         "hdl-benchmarks/test-cases/2-bit-adder.inputs.csv"
     );
->>>>>>> d6b964d3
 
     assert_eq!(input_wires_map.len(), inputs.len());
     for input_wire in inputs {
