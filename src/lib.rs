pub mod ascii;
pub mod circuit;
pub mod gates;
pub mod verilog_parser;

use clap::{builder::PossibleValue, value_parser, Arg, ArgAction, ArgMatches, Command};
use std::fmt;
use std::{collections::HashMap, fmt::Debug, str::FromStr};
use termion::color;
use tfhe::prelude::*;
use tfhe::{FheUint128, FheUint16, FheUint32, FheUint64, FheUint8};
use thiserror::Error;

#[derive(Debug, Error)]
pub enum PtxtError {
    #[error("Invalid input")]
    InvalidInput,
}

#[derive(Clone, Copy, Debug, Eq, Ord, PartialEq, PartialOrd)]
pub enum PtxtType {
    Bool(bool),
    U8(u8),
    U16(u16),
    U32(u32),
    U64(u64),
    U128(u128),
    None,
}

#[derive(Clone)]
pub enum FheType {
    U8(FheUint8),
    U16(FheUint16),
    U32(FheUint32),
    U64(FheUint64),
    U128(FheUint128),
    None,
}

impl FromStr for PtxtType {
    type Err = PtxtError;

    fn from_str(s: &str) -> Result<Self, Self::Err> {
        if s == "None" {
            Ok(PtxtType::None)
        } else if let Ok(value) = u8::from_str(s) {
            Ok(PtxtType::U8(value))
        } else if let Ok(value) = u16::from_str(s) {
            Ok(PtxtType::U16(value))
        } else if let Ok(value) = u32::from_str(s) {
            Ok(PtxtType::U32(value))
        } else if let Ok(value) = u64::from_str(s) {
            Ok(PtxtType::U64(value))
        } else if let Ok(value) = u128::from_str(s) {
            Ok(PtxtType::U128(value))
        } else {
            Err(PtxtError::InvalidInput)
        }
    }
}

impl fmt::Display for PtxtType {
    fn fmt(&self, f: &mut fmt::Formatter) -> fmt::Result {
        match self {
            PtxtType::Bool(value) => write!(f, "Bool({})", value),
            PtxtType::U8(value) => write!(f, "U8({})", value),
            PtxtType::U16(value) => write!(f, "U16({})", value),
            PtxtType::U32(value) => write!(f, "U32({})", value),
            PtxtType::U64(value) => write!(f, "U64({})", value),
            PtxtType::U128(value) => write!(f, "U128({})", value),
            PtxtType::None => write!(f, "None"),
        }
    }
}

impl FheType {
    pub fn decrypt(&self, client_key: &tfhe::ClientKey) -> PtxtType {
        match self {
            FheType::U8(inner_value) => PtxtType::U8(inner_value.decrypt(client_key)),
            FheType::U16(inner_value) => PtxtType::U16(inner_value.decrypt(client_key)),
            FheType::U32(inner_value) => PtxtType::U32(inner_value.decrypt(client_key)),
            FheType::U64(inner_value) => PtxtType::U64(inner_value.decrypt(client_key)),
            FheType::U128(inner_value) => PtxtType::U128(inner_value.decrypt(client_key)),
            FheType::None => panic!("Decrypt found a None value"),
        }
    }
}

<<<<<<< HEAD
=======
// TODO
// arithmetic -i a 15
// boolean: 1) -i a[0] 1 -i a[1] 0 ...
// boolean: 1) -i aeskey 0 ...

>>>>>>> 2e726800
pub fn get_input_wire_map(
    inputs_filename: Option<String>,
    wire_inputs: Vec<Vec<&String>>,
    arithmetic_type: &str,
) -> HashMap<String, PtxtType> {
    if let Some(wire_file_name) = &inputs_filename {
        println!(
            "{}[✓]{} Input wires were provided.",
            color::Fg(color::LightGreen),
            color::Fg(color::Reset)
        );

        verilog_parser::read_input_wires(wire_file_name, arithmetic_type)
    } else if !wire_inputs.is_empty() {
        println!(
            "{}[✓]{} Input wires were provided.",
            color::Fg(color::LightGreen),
            color::Fg(color::Reset)
        );

<<<<<<< HEAD
=======
        // [[wire1, value1], [wire2, value2], [wire3, value3]]
>>>>>>> 2e726800
        wire_inputs
            .iter()
            .map(|parts| {
                let ptxt = match arithmetic_type {
                    "bool" => PtxtType::Bool(match parts[1].as_str() {
                        "1" => true,
                        s => s.parse::<bool>().unwrap_or(false),
                    }),
                    "u8" => PtxtType::U8(parts[1].parse().unwrap()),
                    "u16" => PtxtType::U16(parts[1].parse().unwrap()),
                    "u32" => PtxtType::U32(parts[1].parse().unwrap()),
                    "u64" => PtxtType::U64(parts[1].parse().unwrap()),
                    "u128" => PtxtType::U128(parts[1].parse().unwrap()),
                    _ => unreachable!(),
                };
                println!("parts {:?} -> {:?}", parts, ptxt);

                (parts[0].to_string(), ptxt) // (wirename, value)
            })
            .collect::<HashMap<_, _>>()
    } else {
        println!(
            "{}[!]{} No input wires specified, they will be initialized to false.",
            color::Fg(color::LightYellow),
            color::Fg(color::Reset)
        );

        let mut input_wire_map = HashMap::new();
        let ptxt = match arithmetic_type {
            "bool" => PtxtType::Bool(false),
            "u8" => PtxtType::U8(0),
            "u16" => PtxtType::U16(0),
            "u32" => PtxtType::U32(0),
            "u64" => PtxtType::U64(0),
            "u128" => PtxtType::U128(0),
            _ => unreachable!(),
        };
        input_wire_map.insert("dummy".to_string(), ptxt);

        input_wire_map
    }
}

pub fn parse_args() -> ArgMatches {
    Command::new("HELM")
        .about("HELM: Navigating Homomorphic Evaluation through Gates and Lookups")
        .arg(
            Arg::new("verilog")
                .long("verilog")
                .short('v')
                .value_name("FILE")
                .help("Verilog input file to evaluate")
                .required(true),
        )
        .arg(
            Arg::new("input-wires")
                .long("input-wires")
                .short('w')
                .num_args(2)
                .action(ArgAction::Append)
                .value_parser(value_parser!(String))
                .value_names(["STRING", "HEX"])
                .help("Input wire values (-i wire1 hex1 -i wire2 hex2 ...)")
                .value_delimiter(',')
                .conflicts_with("input-wires-file")
                .required(false),
        )
        .arg(
            Arg::new("input-wires-file")
                .long("input-wires-file")
                .short('i')
                .value_name("FILE")
                .help("CSV file that contains the input wire values (wire, value)")
                .conflicts_with("input-wires")
                .required(false),
        )
        .arg(
            Arg::new("output-wires-file")
                .long("output-wires-file")
                .short('o')
                .value_name("FILE")
                .help("CSV file to write the output wires (wire, value)")
                .required(false)
                .value_parser(clap::value_parser!(String)),
        )
        .arg(
            Arg::new("arithmetic")
                .long("arithmetic")
                .short('a')
                .value_name("TYPE")
                .help("Precision for arithmetic mode")
                .value_parser([
                    PossibleValue::new("u8"),
                    PossibleValue::new("u16"),
                    PossibleValue::new("u32"),
                    PossibleValue::new("u64"),
                    PossibleValue::new("u128"),
                ])
                .required(false),
        )
        .arg(
            Arg::new("cycles")
                .long("cycles")
                .short('c')
                .value_name("NUMBER")
                .help("Number of cycles for sequential circuits")
                .required(false)
                .default_value("1")
                .value_parser(clap::value_parser!(usize)),
        )
        .arg(
            Arg::new("verbose")
                .long("verbose")
                .short('p')
                .help("Turn verbose printing on")
                .required(false)
                .action(ArgAction::SetTrue),
        )
        .get_matches()
}<|MERGE_RESOLUTION|>--- conflicted
+++ resolved
@@ -87,14 +87,11 @@
     }
 }
 
-<<<<<<< HEAD
-=======
 // TODO
 // arithmetic -i a 15
 // boolean: 1) -i a[0] 1 -i a[1] 0 ...
 // boolean: 1) -i aeskey 0 ...
 
->>>>>>> 2e726800
 pub fn get_input_wire_map(
     inputs_filename: Option<String>,
     wire_inputs: Vec<Vec<&String>>,
@@ -115,10 +112,7 @@
             color::Fg(color::Reset)
         );
 
-<<<<<<< HEAD
-=======
         // [[wire1, value1], [wire2, value2], [wire3, value3]]
->>>>>>> 2e726800
         wire_inputs
             .iter()
             .map(|parts| {
