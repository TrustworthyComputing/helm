use clap::{Arg, ArgAction, Command};
use debug_print::debug_println;
use helm::{ascii, circuit, circuit::EvalCircuit, verilog_parser};
use std::{collections::HashMap, time::Instant};
use termion::color;
use tfhe::{
    boolean::prelude::*,
    integer::{
        wopbs::WopbsKey as WopbsKeyInt, ClientKey as ClientKeyInt, ServerKey as ServerKeyInt,
    },
    shortint::{
        parameters::{
<<<<<<< HEAD
            parameters_wopbs_message_carry::WOPBS_PARAM_MESSAGE_1_CARRY_2, PARAM_MESSAGE_1_CARRY_2,
=======
            parameters_wopbs_message_carry::WOPBS_PARAM_MESSAGE_1_CARRY_0, PARAM_MESSAGE_1_CARRY_0,
>>>>>>> d6b964d3
        },
        wopbs::WopbsKey as WopbsKeyShortInt,
    },
};

fn parse_args() -> (String, usize, bool, HashMap<String, bool>, bool) {
    let matches = Command::new("HELM")
        .about("HELM: Homomorphic Evaluation with Lookup table Memoization")
        .arg(
            Arg::new("input")
                .long("input")
                .value_name("FILE")
                .help("Verilog input file to evaluate")
                .required(true),
        )
        .arg(
            Arg::new("wires")
                .long("wires")
                .value_name("FILE")
                .help("Input wire values")
                .required(false),
        )
        .arg(
            Arg::new("cycles")
                .long("cycles")
                .value_name("NUMBER")
                .help("Number of cycles for sequential circuits")
                .required(false)
                .default_value("1")
                .value_parser(clap::value_parser!(usize)),
        )
        .arg(
            Arg::new("verbose")
                .short('v')
                .long("verbose")
                .help("Turn verbose printing on")
                .action(ArgAction::SetTrue),
        )
<<<<<<< HEAD
        .arg(
            Arg::new("bool-to-lut")
                .short('l')
                .long("bool-to-lut")
                .help("Convert boolean circuit to many-to-many LUTs")
                .action(ArgAction::SetTrue),
        )
=======
>>>>>>> d6b964d3
        .get_matches();
    let file_name = matches
        .get_one::<String>("input")
        .expect("Verilog input file is required");
    let num_cycles = *matches.get_one::<usize>("cycles").expect("required");
    let verbose = matches.get_flag("verbose");
    let bool_to_lut = matches.get_flag("bool-to-lut");

    let input_wire_map = {
        if matches.contains_id("wires") {
            let input_wires_file = matches.get_one::<String>("wires").unwrap();

            verilog_parser::read_input_wires(input_wires_file)
        } else {
            println!(
                "{}[!]{} No CSV file provided for the input wires, 
                they will be initialized to false.",
                color::Fg(color::LightYellow),
                color::Fg(color::Reset)
            );

            HashMap::new()
        }
    };

    (
        file_name.to_string(),
        num_cycles,
        verbose,
        input_wire_map,
        bool_to_lut,
    )
}

fn main() {
    ascii::print_art();
<<<<<<< HEAD
    let (file_name, num_cycles, verbose, input_wire_map, bool_to_lut) = parse_args();
=======
    let (file_name, num_cycles, verbose, input_wire_map) = parse_args();
>>>>>>> d6b964d3
    let (gates_set, wire_map_im, input_wires, output_wires, dff_outputs, is_sequential, has_luts) =
        verilog_parser::read_verilog_file(&file_name);

    if num_cycles > 1 && !is_sequential {
        panic!(
            "{}[!]{} Cannot run combinational circuit for more than one cycles.",
            color::Fg(color::LightRed),
            color::Fg(color::Reset)
        );
    }
    if gates_set.is_empty() {
        panic!(
            "{}[!]{} Parser error, no gates detected. Make sure to use the \
            'no-expr' flag in Yosys.",
            color::Fg(color::LightRed),
            color::Fg(color::Reset)
        );
    }

<<<<<<< HEAD
    #[cfg(debug_assertions)]
    let output_wires_clone = output_wires.clone();

    let mut circuit_ptxt =
        circuit::Circuit::new(gates_set, &input_wires, &output_wires, &dff_outputs);
=======
    let mut circuit_ptxt = circuit::Circuit::new(gates_set, input_wires, output_wires, dff_outputs);
>>>>>>> d6b964d3

    circuit_ptxt.sort_circuit();
    if !has_luts && bool_to_lut {
        let partitions = circuit_ptxt.partition_circuit(6);
        circuit_ptxt.partitions_to_lut_circuit(&partitions);
        circuit_ptxt.sort_circuit();
    }
    circuit_ptxt.compute_levels();
    #[cfg(debug_assertions)]
    circuit_ptxt.print_level_map();
    debug_println!();

    // Initialization of inputs
    let mut wire_map = circuit_ptxt.initialize_wire_map(&wire_map_im, &input_wire_map);
    debug_println!("before eval wire_map: {:?}", wire_map);

    // Plaintext evaluation
    for cycle in 0..num_cycles {
        wire_map = circuit_ptxt.evaluate(&wire_map, 1);
        println!("Cycle {}) Evaluation:", cycle);

        #[cfg(debug_assertions)]
        for wire_name in &output_wires_clone {
            println!(" {}: {}", wire_name, wire_map[wire_name]);
        }
        #[cfg(debug_assertions)]
        println!();
    }

    // Encrypted Evaluation
<<<<<<< HEAD
    if !has_luts && !bool_to_lut{
=======
    if !has_luts {
>>>>>>> d6b964d3
        // Gate mode
        let mut start = Instant::now();
        let (client_key, server_key) = gen_keys();
        println!("KeyGen done in {} seconds.", start.elapsed().as_secs_f64());

<<<<<<< HEAD
        let mut circuit = circuit::GateCircuit::new(client_key.clone(), server_key, circuit_ptxt);
=======
        let mut circuit = circuit::GateCircuit::new(client_key, server_key, circuit_ptxt);
>>>>>>> d6b964d3

        // Client encrypts their inputs
        start = Instant::now();
        let mut enc_wire_map =
            EvalCircuit::encrypt_inputs(&mut circuit, &wire_map_im, &input_wire_map);
        println!(
            "Encryption done in {} seconds.",
            start.elapsed().as_secs_f64()
        );

        for cycle in 0..num_cycles {
            start = Instant::now();
            enc_wire_map = EvalCircuit::evaluate_encrypted(&mut circuit, &enc_wire_map, 1);
            println!(
                "Cycle {}) Evaluation done in {} seconds.\n",
                cycle,
                start.elapsed().as_secs_f64()
            );
        }

        // Client decrypts the output of the circuit
        start = Instant::now();
        println!("Encrypted Evaluation:");
        EvalCircuit::decrypt_outputs(&circuit, &enc_wire_map, verbose);
        println!(
            "Decryption done in {} seconds.",
            start.elapsed().as_secs_f64()
        );
    } else {
        // LUT mode
        let mut start = Instant::now();
<<<<<<< HEAD
        let (client_key_shortint, server_key_shortint) =
            tfhe::shortint::gen_keys(PARAM_MESSAGE_1_CARRY_2); // single bit ctxt
=======
        let (client_key_shortint, server_key_shortint) = tfhe::shortint::gen_keys(
            PARAM_MESSAGE_1_CARRY_0, // single bit ctxt
        );
>>>>>>> d6b964d3
        let client_key = ClientKeyInt::from(client_key_shortint.clone());
        let server_key = ServerKeyInt::from_shortint(&client_key, server_key_shortint.clone());
        let wopbs_key_shortint = WopbsKeyShortInt::new_wopbs_key(
            &client_key_shortint,
            &server_key_shortint,
<<<<<<< HEAD
            &&WOPBS_PARAM_MESSAGE_1_CARRY_2,
=======
            &WOPBS_PARAM_MESSAGE_1_CARRY_0,
>>>>>>> d6b964d3
        );
        let wopbs_key = WopbsKeyInt::from(wopbs_key_shortint.clone());
        println!("KeyGen done in {} seconds.", start.elapsed().as_secs_f64());

        let mut circuit = circuit::LutCircuit::new(
            wopbs_key_shortint,
            wopbs_key,
<<<<<<< HEAD
            client_key.clone(),
=======
            client_key,
>>>>>>> d6b964d3
            server_key,
            circuit_ptxt,
        );

        // Client encrypts their inputs
        start = Instant::now();
        let mut enc_wire_map =
            EvalCircuit::encrypt_inputs(&mut circuit, &wire_map_im, &input_wire_map);
        println!(
            "Encryption done in {} seconds.",
            start.elapsed().as_secs_f64()
        );

        for cycle in 0..num_cycles {
            start = Instant::now();
            enc_wire_map = EvalCircuit::evaluate_encrypted(&mut circuit, &enc_wire_map, 1);
            println!(
                "Cycle {}) Evaluation done in {} seconds.\n",
                cycle,
                start.elapsed().as_secs_f64()
            );
        }

        // Client decrypts the output of the circuit
        start = Instant::now();
        println!("Encrypted Evaluation:");
        EvalCircuit::decrypt_outputs(&circuit, &enc_wire_map, verbose);
        println!(
            "Decryption done in {} seconds.",
            start.elapsed().as_secs_f64()
        );
    }
    println!();
}<|MERGE_RESOLUTION|>--- conflicted
+++ resolved
@@ -10,11 +10,7 @@
     },
     shortint::{
         parameters::{
-<<<<<<< HEAD
-            parameters_wopbs_message_carry::WOPBS_PARAM_MESSAGE_1_CARRY_2, PARAM_MESSAGE_1_CARRY_2,
-=======
-            parameters_wopbs_message_carry::WOPBS_PARAM_MESSAGE_1_CARRY_0, PARAM_MESSAGE_1_CARRY_0,
->>>>>>> d6b964d3
+            parameters_wopbs_message_carry::WOPBS_PARAM_MESSAGE_1_CARRY_1, PARAM_MESSAGE_1_CARRY_1,
         },
         wopbs::WopbsKey as WopbsKeyShortInt,
     },
@@ -53,7 +49,6 @@
                 .help("Turn verbose printing on")
                 .action(ArgAction::SetTrue),
         )
-<<<<<<< HEAD
         .arg(
             Arg::new("bool-to-lut")
                 .short('l')
@@ -61,8 +56,6 @@
                 .help("Convert boolean circuit to many-to-many LUTs")
                 .action(ArgAction::SetTrue),
         )
-=======
->>>>>>> d6b964d3
         .get_matches();
     let file_name = matches
         .get_one::<String>("input")
@@ -99,11 +92,7 @@
 
 fn main() {
     ascii::print_art();
-<<<<<<< HEAD
     let (file_name, num_cycles, verbose, input_wire_map, bool_to_lut) = parse_args();
-=======
-    let (file_name, num_cycles, verbose, input_wire_map) = parse_args();
->>>>>>> d6b964d3
     let (gates_set, wire_map_im, input_wires, output_wires, dff_outputs, is_sequential, has_luts) =
         verilog_parser::read_verilog_file(&file_name);
 
@@ -123,15 +112,8 @@
         );
     }
 
-<<<<<<< HEAD
-    #[cfg(debug_assertions)]
-    let output_wires_clone = output_wires.clone();
-
     let mut circuit_ptxt =
         circuit::Circuit::new(gates_set, &input_wires, &output_wires, &dff_outputs);
-=======
-    let mut circuit_ptxt = circuit::Circuit::new(gates_set, input_wires, output_wires, dff_outputs);
->>>>>>> d6b964d3
 
     circuit_ptxt.sort_circuit();
     if !has_luts && bool_to_lut {
@@ -154,7 +136,7 @@
         println!("Cycle {}) Evaluation:", cycle);
 
         #[cfg(debug_assertions)]
-        for wire_name in &output_wires_clone {
+        for wire_name in &output_wires {
             println!(" {}: {}", wire_name, wire_map[wire_name]);
         }
         #[cfg(debug_assertions)]
@@ -162,21 +144,14 @@
     }
 
     // Encrypted Evaluation
-<<<<<<< HEAD
     if !has_luts && !bool_to_lut{
-=======
-    if !has_luts {
->>>>>>> d6b964d3
         // Gate mode
         let mut start = Instant::now();
         let (client_key, server_key) = gen_keys();
         println!("KeyGen done in {} seconds.", start.elapsed().as_secs_f64());
 
-<<<<<<< HEAD
-        let mut circuit = circuit::GateCircuit::new(client_key.clone(), server_key, circuit_ptxt);
-=======
+        // let mut circuit = circuit::GateCircuit::new(client_key.clone(), server_key, circuit_ptxt);
         let mut circuit = circuit::GateCircuit::new(client_key, server_key, circuit_ptxt);
->>>>>>> d6b964d3
 
         // Client encrypts their inputs
         start = Instant::now();
@@ -208,24 +183,14 @@
     } else {
         // LUT mode
         let mut start = Instant::now();
-<<<<<<< HEAD
         let (client_key_shortint, server_key_shortint) =
-            tfhe::shortint::gen_keys(PARAM_MESSAGE_1_CARRY_2); // single bit ctxt
-=======
-        let (client_key_shortint, server_key_shortint) = tfhe::shortint::gen_keys(
-            PARAM_MESSAGE_1_CARRY_0, // single bit ctxt
-        );
->>>>>>> d6b964d3
+            tfhe::shortint::gen_keys(PARAM_MESSAGE_1_CARRY_1); // single bit ctxt
         let client_key = ClientKeyInt::from(client_key_shortint.clone());
         let server_key = ServerKeyInt::from_shortint(&client_key, server_key_shortint.clone());
         let wopbs_key_shortint = WopbsKeyShortInt::new_wopbs_key(
             &client_key_shortint,
             &server_key_shortint,
-<<<<<<< HEAD
-            &&WOPBS_PARAM_MESSAGE_1_CARRY_2,
-=======
-            &WOPBS_PARAM_MESSAGE_1_CARRY_0,
->>>>>>> d6b964d3
+            &&WOPBS_PARAM_MESSAGE_1_CARRY_1,
         );
         let wopbs_key = WopbsKeyInt::from(wopbs_key_shortint.clone());
         println!("KeyGen done in {} seconds.", start.elapsed().as_secs_f64());
@@ -233,11 +198,7 @@
         let mut circuit = circuit::LutCircuit::new(
             wopbs_key_shortint,
             wopbs_key,
-<<<<<<< HEAD
             client_key.clone(),
-=======
-            client_key,
->>>>>>> d6b964d3
             server_key,
             circuit_ptxt,
         );
